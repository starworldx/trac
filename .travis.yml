version: ~> 1.0
language: python
python: 2.7
addons:
  apt:
    packages:
    - python-subversion
cache:
  directories:
  - "$HOME/.cache/pip"
  - "$HOME/.pyenv"
  - "$HOME/venv-lib"
before_install:
- test -n "$pyver" || pyver="$(python -c "$print_version")"
- |
  case "$tracdb" in
    postgresql)
      if [ "$TRAVIS_OS_NAME" = osx ]; then
        rm -rf /usr/local/var/postgres
        pg_ctl initdb --pgdata /usr/local/var/postgres
        pg_ctl -w start --pgdata /usr/local/var/postgres --log /usr/local/var/postgres/postgresql.log || {
          rc=$?
          cat /usr/local/var/postgres/postgresql.log
          exit $rc
        }
        createuser -s postgres
      fi
      tracdb_version="PostgreSQL: $(psql -U postgres -t -c 'SELECT version()')"
      echo "$tracdb_version"
      psql -U postgres -e -c "CREATE USER tracuser NOSUPERUSER NOCREATEDB CREATEROLE PASSWORD 'password';"
      psql -U postgres -e -c "CREATE DATABASE trac OWNER tracuser;"
      ;;
    mysql)
      tracdb_version="MySQL: $(mysql -u root -sN -e 'SELECT version()')"
      echo "$tracdb_version"
      mysql -u root -v -e "CREATE DATABASE trac DEFAULT CHARACTER SET utf8mb4 COLLATE utf8mb4_bin;"
      mysql -u root -v -e "CREATE USER tracuser@localhost IDENTIFIED BY 'password';"
      mysql -u root -v -e "GRANT ALL ON trac.* TO tracuser@localhost; FLUSH PRIVILEGES;"
      ;;
    *)
      tracdb_version=
      ;;
  esac
- test -d "$HOME/.pip" || mkdir "$HOME/.pip"
- |
  {
    echo "[global]"
    echo "cache-dir = $HOME/.cache/pip"
    echo "[list]"
    echo "format = columns"
  } >"$HOME/.pip/pip.conf"
- |
  if [ "$TRAVIS_OS_NAME" = osx ]; then
    test -d $HOME/venv-lib || mkdir $HOME/venv-lib
    eval "$(pyenv init -)"
    pyver_latest="$(pyenv install -l | grep -E "^[ ]*${pyver/./\\.}\.[0-9]+$" | tail -1 | tr -d '[:blank:]')"
    venv="$HOME/venv-$pyver_latest"
    pyenv install --skip-existing $pyver_latest
    pyenv shell $pyver_latest
    pip install --upgrade virtualenv
    python -m virtualenv $venv
    source $venv/bin/activate
  fi
- |
  case "$pyver" in
    2.7)
      pip install --upgrade pip setuptools wheel
      ;;
  esac
- pyenv --version
- pyenv versions
- python --version
- pip --version
- pip list
install:
- |
<<<<<<< HEAD
  if [ "$TRAVIS_OS_NAME" = linux -a "$build" != minimum -a \
       "$TRAVIS_BUILD_STAGE_NAME" = Test -a \
       "$(/usr/bin/python -c "$print_version")" = "$(python -c "$print_version")" ]
  then
    print_sitelib='from distutils.sysconfig import get_python_lib; print(get_python_lib())'
    sitelib_global="$(/usr/bin/python -c "$print_sitelib")"
    sitelib_venv="$(python -c "$print_sitelib")"
    ln -s "$sitelib_global/svn" "$sitelib_venv/svn"
    ln -s "$sitelib_global/libsvn" "$sitelib_venv/libsvn"
    python -c 'from svn import core'
  fi
- |
  requires='Jinja2 lxml twill==0.9.1'
  if [ "$build" != minimum ]; then requires="$requires Genshi>=0.7 Babel Pygments docutils textile pytz"; fi
=======
  requires='Genshi>=0.7 twill==0.9.1'
  case "$pyver" in
    2.6) requires="$requires lxml<4.3.0" ;;
    *)   requires="$requires lxml" ;;
  esac
  if [ "$build" != minimum ]; then
    requires="$requires Pygments docutils textile pytz"
    case "$pyver" in
      2.6) requires="$requires Babel<2.6.0" ;;
      *)   requires="$requires Babel" ;;
    esac
  fi
>>>>>>> 04c927d2
  if [ "$tracdb" = postgresql ]; then requires="$requires psycopg2"; fi
  if [ "$tracdb" = mysql ]; then requires="$requires PyMySQL"; fi
  pip install $requires
  python -c 'import sys, pkg_resources as p; p.require(sys.argv[1:])' $requires
  pip list
- |
  case "$tracdb" in
    sqlite)   tracdb_uri='sqlite:test.db' ;;
    postgresql) tracdb_uri='postgres://tracuser:password@localhost/trac?schema=tractest' ;;
    mysql)    tracdb_uri='mysql://tracuser:password@localhost/trac?charset=utf8mb4' ;;
    *)        tracdb_uri= ;;
  esac
  echo ".uri = $tracdb_uri" >Makefile.cfg
- echo "$tracdb_version"
before_script:
- |
  if [ "$TRAVIS_OS_NAME" = linux -a "$build" != minimum -a \
       "$(/usr/bin/python -c "$print_version")" = "$(python -c "$print_version")" ]
  then
    print_sitelib='from distutils.sysconfig import get_python_lib; print(get_python_lib())'
    sitelib_global="$(/usr/bin/python -c "$print_sitelib")"
    sitelib_venv="$(python -c "$print_sitelib")"
    ln -s "$sitelib_global/svn" "$sitelib_venv/svn"
    ln -s "$sitelib_global/libsvn" "$sitelib_venv/libsvn"
    python -c 'from svn import core'
  fi
script:
- if [ "$build" != minimum ]; then make compile; fi
- make Trac.egg-info unit-test functional-test;
before_deploy:
- cat contrib/travis/edgewall_host_key >> $HOME/.ssh/known_hosts
- keyfile=/tmp/id_rsa
- openssl aes-256-cbc -K $encrypted_c097e63a4ddf_key -iv $encrypted_c097e63a4ddf_iv
  -in contrib/travis/id_rsa.enc -out "$keyfile".base64 -d
- cat "$keyfile".base64 | base64 --decode >"$keyfile"
- chmod 0600 "$keyfile"
- pip install setuptools-git
- make compile release
notifications:
  email:
    recipients:
      secure: lIn4a3G6ww61t3o12DS4aWwEwD6Hl2kxcsZgkxvhU2MgzviJ5j3EBV5F/BlbQmR1BqM51qgDOXoQTO+y9cvzAYBkIy/gfLqZjAl0hfZep6iGZgl1cnUW4c5i9+wkF8PzTaQm+q9gwlIQ7JVedWw9jzHBIn80tCgTcavahAzyelk=
jobs:
  include:
  - os: linux
    python: 2.7
    virtualenv:
      system_site_packages: true
    env: tracdb= build=minimum
  - os: linux
    python: 2.7
    virtualenv:
      system_site_packages: true
    env: tracdb=
  - os: linux
    python: 2.7
    virtualenv:
      system_site_packages: true
    env: tracdb=sqlite
  - os: linux
    python: 2.7
    virtualenv:
      system_site_packages: true
    services: postgresql
    env: tracdb=postgresql
  - os: linux
    python: 2.7
    virtualenv:
      system_site_packages: true
    services: mysql
    env: tracdb=mysql
  - os: osx
    language: generic
    env: pyver=2.7 tracdb= build=minimum
  - os: osx
    language: generic
    env: pyver=2.7 tracdb=
  - os: osx
    language: generic
    env: pyver=2.7 tracdb=sqlite
  - os: osx
    language: generic
    env: pyver=2.7 tracdb=postgresql
  - stage: deploy
    before_script: skip
    script: skip
    deploy:
      provider: script
      skip_cleanup: true
      script: scp -i "$keyfile" dist/Trac-* travis@edgewall.org:/var/ftp/pub/trac/incoming
      on:
        repo: edgewall/trac
        all_branches: true<|MERGE_RESOLUTION|>--- conflicted
+++ resolved
@@ -74,35 +74,8 @@
 - pip list
 install:
 - |
-<<<<<<< HEAD
-  if [ "$TRAVIS_OS_NAME" = linux -a "$build" != minimum -a \
-       "$TRAVIS_BUILD_STAGE_NAME" = Test -a \
-       "$(/usr/bin/python -c "$print_version")" = "$(python -c "$print_version")" ]
-  then
-    print_sitelib='from distutils.sysconfig import get_python_lib; print(get_python_lib())'
-    sitelib_global="$(/usr/bin/python -c "$print_sitelib")"
-    sitelib_venv="$(python -c "$print_sitelib")"
-    ln -s "$sitelib_global/svn" "$sitelib_venv/svn"
-    ln -s "$sitelib_global/libsvn" "$sitelib_venv/libsvn"
-    python -c 'from svn import core'
-  fi
-- |
   requires='Jinja2 lxml twill==0.9.1'
   if [ "$build" != minimum ]; then requires="$requires Genshi>=0.7 Babel Pygments docutils textile pytz"; fi
-=======
-  requires='Genshi>=0.7 twill==0.9.1'
-  case "$pyver" in
-    2.6) requires="$requires lxml<4.3.0" ;;
-    *)   requires="$requires lxml" ;;
-  esac
-  if [ "$build" != minimum ]; then
-    requires="$requires Pygments docutils textile pytz"
-    case "$pyver" in
-      2.6) requires="$requires Babel<2.6.0" ;;
-      *)   requires="$requires Babel" ;;
-    esac
-  fi
->>>>>>> 04c927d2
   if [ "$tracdb" = postgresql ]; then requires="$requires psycopg2"; fi
   if [ "$tracdb" = mysql ]; then requires="$requires PyMySQL"; fi
   pip install $requires
