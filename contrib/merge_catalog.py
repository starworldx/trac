--- conflicted
+++ resolved
@@ -12,12 +12,7 @@
 # individuals. For the exact contribution history, see the revision
 # history and logs, available at https://trac.edgewall.org/log/.
 
-<<<<<<< HEAD
-=======
-from __future__ import with_statement
-
 from datetime import datetime
->>>>>>> 47e3d1ee
 import os.path
 import sys
 
