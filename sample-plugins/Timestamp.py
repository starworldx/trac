--- conflicted
+++ resolved
@@ -14,12 +14,6 @@
 
 """Inserts the current time (in seconds) into the wiki page."""
 
-<<<<<<< HEAD
-revision = "$Rev$"
-url = "$URL$"
-
-=======
->>>>>>> 90d398dc
 from trac.util.datefmt import datetime_now, format_datetime, utc
 from trac.util.html import tag
 from trac.wiki.macros import WikiMacroBase
