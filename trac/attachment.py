--- conflicted
+++ resolved
@@ -246,7 +246,6 @@
                 listener.attachment_reparented(self, old_realm, old_id)
 
     def insert(self, filename, fileobj, size, t=None, db=None):
-<<<<<<< HEAD
         """Create a new Attachment record and save the file content.
 
         .. versionchanged :: 0.13
@@ -254,10 +253,7 @@
            (will be removed in version 0.14)
         """
         self.size = int(size) if size else 0
-=======
         self.filename = None
-        self.size = size and int(size) or 0
->>>>>>> 130d8acb
         if t is None:
             t = datetime.now(utc)
         elif not isinstance(t, datetime): # Compatibility with 0.11
