--- conflicted
+++ resolved
@@ -16,18 +16,11 @@
 # Author: Jonas Borgström <jonas@edgewall.com>
 #         Christopher Lenz <cmlenz@gmx.de>
 
-<<<<<<< HEAD
-from datetime import datetime
-=======
-from __future__ import with_statement
-
 from datetime import datetime
 from tempfile import TemporaryFile
->>>>>>> 04607a11
 from zipfile import ZipFile, ZIP_DEFLATED
 import errno
 import hashlib
-import io
 import os.path
 import posixpath
 import re
@@ -514,10 +507,6 @@
                         content_disposition('inline', filename))
         req.end_headers()
 
-<<<<<<< HEAD
-        buf = io.BytesIO()
-        with ZipFile(buf, 'w', ZIP_DEFLATED) as zipfile:
-=======
         def write_partial(fileobj, start):
             end = fileobj.tell()
             fileobj.seek(start, 0)
@@ -530,37 +519,21 @@
             return end
 
         pos = 0
-        fileobj = TemporaryFile(prefix='trac-', suffix='.zip')
-        try:
-            zipfile = ZipFile(fileobj, 'w', ZIP_DEFLATED)
->>>>>>> 04607a11
-            for attachment in attachments:
-                zipinfo = create_zipinfo(attachment.filename,
-                                         mtime=attachment.date,
-                                         comment=attachment.description)
-                try:
-                    with attachment.open() as fd:
-                        zipfile.writestr(zipinfo, fd.read())
-                except ResourceNotFound:
-                    pass  # skip missing files
-<<<<<<< HEAD
-
-        zip_str = buf.getvalue()
-        req.send_header("Content-Length", len(zip_str))
-        req.end_headers()
-        req.write(zip_str)
-        raise RequestDone()
-=======
-                else:
-                    pos = write_partial(fileobj, pos)
-        finally:
-            try:
-                zipfile.close()
-                write_partial(fileobj, pos)
-            finally:
-                fileobj.close()
+        with TemporaryFile(prefix='trac-', suffix='.zip') as fileobj:
+            with ZipFile(fileobj, 'w', ZIP_DEFLATED) as zipfile:
+                for attachment in attachments:
+                    zipinfo = create_zipinfo(attachment.filename,
+                                             mtime=attachment.date,
+                                             comment=attachment.description)
+                    try:
+                        with attachment.open() as fd:
+                            zipfile.writestr(zipinfo, fd.read())
+                    except ResourceNotFound:
+                        pass  # skip missing files
+                    else:
+                        pos = write_partial(fileobj, pos)
+            write_partial(fileobj, pos)
         raise RequestDone
->>>>>>> 04607a11
 
     def _render_list(self, req, parent):
         data = {
@@ -976,7 +949,7 @@
 
 class LegacyAttachmentPolicy(Component):
     """Default permission policy for the attachment system.
-    
+
     Authenticated users can delete attachments they added.
     """
     implements(IPermissionPolicy)
