--- conflicted
+++ resolved
@@ -38,14 +38,7 @@
     from psycopg2.extensions import register_type, UNICODE, \
                                     register_adapter, AsIs, QuotedString
 except ImportError:
-<<<<<<< HEAD
-    has_psycopg = False
-    psycopg = None
-    psycopg2_version = None
-    _libpq_pathname = None
-=======
     raise DistributionNotFound('psycopg2>=2.0 or psycopg2-binary', ['Trac'])
->>>>>>> 1d0855a5
 else:
     register_type(UNICODE)
     register_adapter(Markup, lambda markup: QuotedString(unicode(markup)))
@@ -137,22 +130,10 @@
     pg_dump_path = Option('trac', 'pg_dump_path', 'pg_dump',
         """Location of pg_dump for Postgres database backups""")
 
-<<<<<<< HEAD
     def __init__(self):
-        if has_psycopg:
-            self._postgresql_version = \
-                'server: (not-connected), client: %s' % \
-                _version_string(self._client_version)
-        else:
-            self._postgresql_version = None
-        self.error = None
-=======
-    # ISystemInfoProvider methods
-
-    def get_system_info(self):
-        if self.required:
-            yield 'psycopg2', psycopg2_version
->>>>>>> 1d0855a5
+        self._postgresql_version = \
+            'server: (not-connected), client: %s' % \
+            _version_string(self._client_version)
 
     # IDatabaseConnector methods
 
@@ -302,9 +283,8 @@
         return dest_file
 
     def get_system_info(self):
-        if has_psycopg:
-            yield 'PostgreSQL', self._postgresql_version
-            yield 'psycopg2', psycopg2_version
+        yield 'PostgreSQL', self._postgresql_version
+        yield 'psycopg2', psycopg2_version
 
     @lazy
     def _client_version(self):
