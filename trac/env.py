--- conflicted
+++ resolved
@@ -1012,29 +1012,8 @@
 
         # Bogus statement to lock the database while copying files
         with self.env.db_transaction as db:
-<<<<<<< HEAD
-            db("UPDATE system SET name=NULL WHERE name IS NULL")
-=======
             db("UPDATE " + db.quote('system') +
                " SET name=NULL WHERE name IS NULL")
-
-            printout(_("Hotcopying %(src)s to %(dst)s ...",
-                       src=path_to_unicode(self.env.path),
-                       dst=path_to_unicode(dest)))
-            db_str = self.env.config.get('trac', 'database')
-            prefix, db_path = db_str.split(':', 1)
-            skip = []
-
-            if prefix == 'sqlite':
-                db_path = os.path.join(self.env.path,
-                                       os.path.normpath(db_path))
-                # don't copy the journal (also, this would fail on Windows)
-                skip = [db_path + '-journal', db_path + '-stmtjrnl',
-                        db_path + '-shm', db_path + '-wal']
-                if no_db:
-                    skip.append(db_path)
-
->>>>>>> c4fe8cc5
             try:
                 copytree(self.env.path, dest, symlinks=1, skip=skip)
             except shutil.Error as e:
