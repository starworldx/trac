# -*- coding: utf-8 -*-
#
# Copyright (C) 2004-2014 Edgewall Software
# Copyright (C) 2004-2005 Daniel Lundin <daniel@edgewall.com>
# All rights reserved.
#
# This software is licensed as described in the file COPYING, which
# you should have received as part of this distribution. The terms
# are also available at http://trac.edgewall.org/wiki/TracLicense.
#
# This software consists of voluntary contributions made by many
# individuals. For the exact contribution history, see the revision
# history and logs, available at http://trac.edgewall.org/log/.
#
# Author: Daniel Lundin <daniel@edgewall.com>

import pkg_resources
import re

from trac.core import *
from trac.prefs.api import IPreferencePanelProvider
from trac.util import lazy
from trac.util.datefmt import all_timezones, get_timezone, localtz
from trac.util.html import tag
from trac.util.translation import _, Locale, deactivate,\
                                  get_available_locales, make_activable
from trac.web.api import HTTPNotFound, IRequestHandler, \
                         is_valid_default_handler
from trac.web.chrome import Chrome, INavigationContributor, \
                            ITemplateProvider, add_notice, add_stylesheet


class PreferencesModule(Component):
    """Displays the preference panels and dispatch control to the
    individual panels"""

    implements(INavigationContributor, IRequestHandler, ITemplateProvider)

    panel_providers = ExtensionPoint(IPreferencePanelProvider)

    # INavigationContributor methods

    def get_active_navigation_item(self, req):
        return 'prefs'

    def get_navigation_items(self, req):
        panels = self._get_panels(req)[0]
        if panels:
            yield 'metanav', 'prefs', tag.a(_("Preferences"),
                                            href=req.href.prefs())

    # IRequestHandler methods

    def match_request(self, req):
        match = re.match('/prefs(?:/([^/]+))?$', req.path_info)
        if match:
            req.args['panel_id'] = match.group(1)
            return True

    def process_request(self, req):
        if req.is_xhr and req.method == 'POST' and 'save_prefs' in req.args:
            self._do_save_xhr(req)

        panels, providers = self._get_panels(req)
        if not panels:
            raise HTTPNotFound(_("No preference panels available"))

        panels = []
        child_panels = {}
        providers = {}
        for provider in self.panel_providers:
            for panel in provider.get_preference_panels(req) or []:
                if len(panel) == 3:
                    name, label, parent = panel
                    child_panels.setdefault(parent, []).append((name, label))
                else:
                    name = panel[0]
                    panels.append(panel)
                providers[name] = provider
        panels = sorted(panels)

        panel_id = req.args.get('panel_id')
        if panel_id is None:
            panel_id = panels[1][0] \
                       if len(panels) > 1 and panels[0][0] == 'advanced' \
                       else panels[0][0]
        chosen_provider = providers.get(panel_id)
        if not chosen_provider:
            raise HTTPNotFound(_("Unknown preference panel '%(panel)s'",
                                 panel=panel_id))

        session_data = {'session': req.session}

        # Render child preference panels.
        chrome = Chrome(self.env)
        children = []
        if child_panels.get(panel_id):
            for name, label in child_panels[panel_id]:
<<<<<<< HEAD
                resp = provider.render_preference_panel(req, name)
                ctemplate, cdata = resp[:2]
=======
                ctemplate, cdata = \
                    providers[name].render_preference_panel(req, name)
>>>>>>> a994386f
                cdata.update(session_data)
                if len(resp) == 2:
                    rendered = chrome.render_fragment(req, ctemplate, cdata)
                else:
                    # Backward compatibility with Genshi preference panels
                    # TODO (1.5.1) remove
                    rendered = chrome.render_template(req, ctemplate, cdata,
                                                      None, fragment=True)
                children.append((name, label, rendered))

        resp = chosen_provider.render_preference_panel(req, panel_id)
        data = resp[1]

        data.update(session_data)
        data.update({
            'active_panel': panel_id,
            'panels': panels,
            'children': children,
        })

        add_stylesheet(req, 'common/css/prefs.css')
        return resp

    # ITemplateProvider methods

    def get_htdocs_dirs(self):
        return []

    def get_templates_dirs(self):
        return [pkg_resources.resource_filename('trac.prefs', 'templates')]

    # Internal methods

    def _get_panels(self, req):
        """Return a list of available preference panels."""
        panels = []
        providers = {}
        for provider in self.panel_providers:
            p = list(provider.get_preference_panels(req) or [])
            for panel in p:
                providers[panel[0]] = provider
            panels += p

        return panels, providers

    def _do_save_xhr(self, req):
        for key in req.args:
            if key not in ('save_prefs', 'panel_id', '__FORM_TOKEN'):
                req.session[key] = req.args[key]
        req.session.save()
        req.send_no_content()


class AdvancedPreferencePanel(Component):

    implements(IPreferencePanelProvider)

    _form_fields = ('newsid',)

    # IPreferencePanelProvider methods

    def get_preference_panels(self, req):
        if not req.is_authenticated:
            yield 'advanced', _("Advanced")

    def render_preference_panel(self, req, panel):
        if req.method == 'POST':
            if 'restore' in req.args:
                self._do_load(req)
            else:
                _do_save(req, panel, self._form_fields)
        return 'prefs_advanced.html', {'session_id': req.session.sid}

    def _do_load(self, req):
        if not req.is_authenticated:
            oldsid = req.args.get('loadsid')
            if oldsid:
                req.session.get_session(oldsid)
                add_notice(req, _("The session has been loaded."))


class GeneralPreferencePanel(Component):

    implements(IPreferencePanelProvider)

    _form_fields = ('name', 'email')

    # IPreferencePanelProvider methods

    def get_preference_panels(self, req):
        yield None, _("General")

    def render_preference_panel(self, req, panel):
        if req.method == 'POST':
            _do_save(req, panel, self._form_fields)
        return 'prefs_general.html', {}


class LocalizationPreferencePanel(Component):

    implements(IPreferencePanelProvider)

    _form_fields = ('tz', 'lc_time', 'dateinfo', 'language')

    # IPreferencePanelProvider methods

    def get_preference_panels(self, req):
        yield 'localization', _("Localization")

    def render_preference_panel(self, req, panel):
        if req.method == 'POST':
            if Locale and \
                    req.args.get('language') != req.session.get('language'):
                # reactivate translations with new language setting
                # when changed
                del req.locale  # for re-negotiating locale
                deactivate()
                make_activable(lambda: req.locale, self.env.path)
            _do_save(req, panel, self._form_fields)

        data = {
            'timezones': all_timezones,
            'timezone': get_timezone,
            'localtz': localtz,
            'has_babel': False,
        }
        if Locale:
            locale_ids = get_available_locales()
            locales = [Locale.parse(locale) for locale in locale_ids]
            # use locale identifiers from get_available_locales() instead
            # of str(locale) to prevent storing expanded locale identifier
            # to session, e.g. zh_Hans_CN and zh_Hant_TW, since Babel 1.0.
            # see #11258.
            languages = sorted((id_, locale.display_name)
                               for id_, locale in zip(locale_ids, locales))
            data['locales'] = locales
            data['languages'] = languages
            data['has_babel'] = True
        return 'prefs_localization.html', data


class UserInterfacePreferencePanel(Component):

    implements(IPreferencePanelProvider)

    _request_handlers = ExtensionPoint(IRequestHandler)

    _form_fields = ('accesskeys', 'default_handler',
                    'ui.hide_help', 'ui.use_symbols',
                    'wiki_fullwidth')

    # IPreferencePanelProvider methods

    def get_preference_panels(self, req):
        yield 'userinterface', _("User Interface")

    def render_preference_panel(self, req, panel):
        if req.method == 'POST':
            _do_save(req, panel, self._form_fields)

        data = {
            'project_default_handler': self._project_default_handler,
            'valid_default_handlers': self._valid_default_handlers,
        }
        return 'prefs_userinterface.html', data

    # Internal methods

    @property
    def _project_default_handler(self):
        return self.config.get('trac', 'default_handler')

    @lazy
    def _valid_default_handlers(self):
        return sorted(handler.__class__.__name__
                      for handler in self._request_handlers
                      if is_valid_default_handler(handler))


def _do_save(req, panel, form_fields):
    for field in form_fields:
        val = req.args.get(field, '').strip()
        if val:
            if field == 'tz' and 'tz' in req.session and \
                    val not in all_timezones:
                del req.session['tz']
            elif field == 'newsid':
                req.session.change_sid(val)
            else:
                req.session[field] = val
        elif (field in req.args or field + '_cb' in req.args) and \
                field in req.session:
            del req.session[field]
    add_notice(req, _("Your preferences have been saved."))
    req.redirect(req.href.prefs(panel))<|MERGE_RESOLUTION|>--- conflicted
+++ resolved
@@ -96,13 +96,8 @@
         children = []
         if child_panels.get(panel_id):
             for name, label in child_panels[panel_id]:
-<<<<<<< HEAD
-                resp = provider.render_preference_panel(req, name)
+                resp = providers[name].render_preference_panel(req, name)
                 ctemplate, cdata = resp[:2]
-=======
-                ctemplate, cdata = \
-                    providers[name].render_preference_panel(req, name)
->>>>>>> a994386f
                 cdata.update(session_data)
                 if len(resp) == 2:
                     rendered = chrome.render_fragment(req, ctemplate, cdata)
