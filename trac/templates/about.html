--- conflicted
+++ resolved
@@ -6,24 +6,11 @@
 
   This software consists of voluntary contributions made by many
   individuals. For the exact contribution history, see the revision
-<<<<<<< HEAD
-  history and logs, available at http://trac.edgewall.org/.
+  history and logs, available at https://trac.edgewall.org/.
 #}
 # extends 'layout.html'
 <!DOCTYPE html>
 <html>
-=======
-  history and logs, available at https://trac.edgewall.org/.
--->
-<!DOCTYPE html
-    PUBLIC "-//W3C//DTD XHTML 1.0 Strict//EN"
-    "http://www.w3.org/TR/xhtml1/DTD/xhtml1-strict.dtd">
-<html xmlns="http://www.w3.org/1999/xhtml"
-      xmlns:py="http://genshi.edgewall.org/"
-      xmlns:i18n="http://genshi.edgewall.org/i18n"
-      xmlns:xi="http://www.w3.org/2001/XInclude">
-  <xi:include href="layout.html" />
->>>>>>> 01f79983
   <head>
     <title>
     # block title
@@ -65,8 +52,7 @@
 
         # endtrans
       </p>
-<<<<<<< HEAD
-      <a id="python-logo" class="logo" href="http://www.python.org/">
+      <a id="python-logo" class="logo" href="https://www.python.org">
         <img src="${chrome.htdocs_location}python.png"
              alt="${_('python powered')}" />
       </a>
@@ -89,19 +75,6 @@
         Copyright &copy; ${year} ${edgewall}
 
         # endtrans
-=======
-      <p i18n:msg="">Trac is distributed under the modified BSD License.<br />
-        The complete text of the license can be found
-        <a href="https://trac.edgewall.org/wiki/TracLicense">online</a>
-        as well as in the <code>COPYING</code> file included in the distribution.</p>
-      <a id="python-logo" class="logo" href="https://www.python.org/">
-        <img src="${chrome.htdocs_location}python.png" alt="python powered" />
-      </a>
-      <p i18n:msg="">Please visit the Trac open source project:
-        <a href="https://trac.edgewall.org/">https://trac.edgewall.org/</a></p>
-      <p class="copyright" i18n:msg="year">Copyright &copy; ${'2003-2019'}
-        <a href="https://www.edgewall.org/">Edgewall Software</a>
->>>>>>> 01f79983
       </p>
 
       # include 'environment_info.html'
