{# Copyright (C) 2006-2014 Edgewall Software

  This software is licensed as described in the file COPYING, which
  you should have received as part of this distribution. The terms
  are also available at http://trac.edgewall.com/license.html.

  This software consists of voluntary contributions made by many
  individuals. For the exact contribution history, see the revision
  history and logs, available at http://trac.edgewall.org/.
#}
# extends 'layout.html'
<!DOCTYPE html>
<html>
  # set parent = attachments.parent if attachments else attachment.resource.parent
  <head>
    <title>
      # block title
      #   if mode == 'new':
      ${_("%(parent)s – Attachment", parent=name_of(parent))}
      #   elif mode == 'list':
      ${_("%(parent)s – Attachments", parent=name_of(parent))}
      #   else:
      #     trans filename = attachment.filename, parent = name_of(parent)

      ${filename} on ${parent} – Attachment

      #     endtrans
      #   endif
      ${ super() }
      # endblock title
    </title>

    # block head
    ${ super() }
    #   if preview:
    <script type="text/javascript"
            src="${chrome.htdocs_location}js/folding.js"></script>
    <script type="text/javascript">
      jQuery(document).ready(function($) {
      $('#preview table.code').enableCollapsibleColumns(
        $('#preview table.code thead th.content'));
      });
    </script>
    #   endif
    # endblock head
  </head>

  <body>
    # block content
    <div id="content" class="attachment">
      # if mode == 'new':
      <h1>${tag_("Add Attachment to %(parent)s",
                 parent=tag.a(name_of(parent), href=url_of(parent)))}</h1>
      <form id="attachment" class="mod" method="post"
            enctype="multipart/form-data" action="">
        ${jmacros.form_token_input()}
        <div class="field">
          <label>File{% if max_size is greaterthanorequal 0 %}
            ${_("(size limit %(value)s)", value=pretty_size(max_size))}{%
            endif %}:<br />
            <input type="file" name="attachment"
                   class="trac-disable-determinant" />
          </label>
        </div>
        <fieldset id="changeinfo">
          <legend>${_("Attachment Info")}</legend>
          # if authname == 'anonymous':
          <div class="field">
            <label>${_("Your email or username:")}<br />
              <input type="text" name="author" class="trac-fullwidth"
                     value="${attachment.author or author}" />
            </label>
            # set preferences
            <a href="${href.prefs()}" class="trac-target-new">${
              _("Preferences")}</a>
            # endset
            # if author == 'anonymous':
            <p class="hint">
              # trans preferences

              E-mail address and name can be saved in the
              ${preferences}.

              # endtrans
            </p>
            # endif
          </div>
<<<<<<< HEAD
          # endif
          <div class="field">
            <label>${_("Description of the file (optional):")}<br />
              <input type="text" class="trac-fullwidth" name="description"
                     value="${attachment.description}" />
            </label>
=======
          <fieldset id="changeinfo">
            <legend>Attachment Info</legend>
            <py:if test="authname == 'anonymous'">
              <div class="field">
                <label>Your email or username:<br />
                  <input type="text" name="author" class="trac-fullwidth" value="${attachment.author or author}" />
                </label>
                <p py:if="author == 'anonymous'" class="hint">
                  <i18n:msg>E-mail address and name can be saved in the <!--!
                    --><a href="${href.prefs()}" class="trac-target-new">Preferences</a>.</i18n:msg>
                </p>
              </div>
              </py:if>
            <div class="field">
              <label>Description of the file (optional):<br />
                <input type="text" class="trac-fullwidth wikitext"
                       name="description" value="$attachment.description" />
              </label>
            </div>
            <py:if test="authname and authname != 'anonymous'">
              <div class="options">
                <label><input type="checkbox" name="replace" checked="${is_replace or None}" />
                  Replace existing attachment of the same name</label>
              </div>
            </py:if>
          </fieldset>
          <div class="buttons">
            <input type="hidden" name="action" value="new" />
            <input type="hidden" name="realm" value="$parent.realm" />
            <input type="hidden" name="id" value="$parent.id" />
            <input type="submit" class="trac-disable trac-disable-on-submit" value="${_('Add attachment')}" />
            <input type="submit" name="cancel" value="${_('Cancel')}" />
>>>>>>> 14b2c444
          </div>
          # if authname and authname != 'anonymous':
          <div class="options">
            <label>
              <input type="checkbox" name="replace"${
                     {'checked': is_replace}|htmlattr}/>
              ${_("Replace existing attachment of the same name")}
            </label>
          </div>
          # endif
        </fieldset>
        <div class="buttons">
          <input type="hidden" name="action" value="new" />
          <input type="hidden" name="realm" value="${parent.realm}" />
          <input type="hidden" name="id" value="${parent.id}" />
          <input type="submit" class="trac-disable trac-disable-on-submit"
                 value="${_('Add attachment')}" />
          <input type="submit" name="cancel" value="${_('Cancel')}" />
        </div>
      </form>

      # elif mode == 'delete':
      <h1><a href="${url_of(parent)}">${name_of(parent)}</a>:
        ${attachment.filename}</h1>
      <p>
        <strong>
          ${_("Are you sure you want to delete this attachment?")}
        </strong>
        <br />
        ${_("This is an irreversible operation.")}
      </p>
      <div class="buttons">
        <form method="post" action="">
          ${jmacros.form_token_input()}
          <div id="delete">
            <input type="hidden" name="action" value="delete" />
            <input type="submit" class="trac-disable-on-submit"
                   value="${_('Delete attachment')}" />
            <input type="submit" name="cancel" value="${_('Cancel')}" />
          </div>
        </form>
      </div>


      # elif mode == 'list':
      <h1><a href="${url_of(parent)}">${name_of(parent)}</a></h1>
      #   with
      #     set context = context.child(parent)
      #     set alist = attachments
      #     include 'list_of_attachments.html'
      #   endwith

      # else:
      ## 'render' mode
      <h1><a href="${url_of(parent)}">${name_of(parent)}</a>:
        ${attachment.filename}</h1>
      <table id="info" summary="${_('Description')}">
        <tr>
          <th scope="col">
            # with
            #   set file = attachment.filename
            #   set size
            <span title="${ngettext('%(num)d byte', '%(num)s bytes',
                                    num=attachment.size)}">${
              pretty_size(attachment.size)}</span>
            #   endset
            #   set author = authorinfo(attachment.author)
            #   set pdate = pretty_dateinfo(attachment.date)
            #   trans file, size, author, pdate

            File ${file}, ${size} (added by ${author}, ${pdate})

            #   endtrans
            # endwith
          </th>
        </tr>
        <tr>
          <td class="message searchable">
            ${wiki_to_html(context.child(parent), attachment.description)}
          </td>
        </tr>
      </table>

      #   if preview:
      <div id="preview" class="searchable">
        #   include 'preview_file.html'
      </div>
      #   endif

      #   if attachment and 'ATTACHMENT_DELETE' in perm(attachment.resource):
      <div class="buttons">
        <form method="get" action="">
          <div id="delete"> {# jinjacheck: "ID delete already defined" OK #}
            <input type="hidden" name="action" value="delete" />
            <input type="submit" value="${_('Delete attachment')}" />
          </div>
        </form>
      </div>
      #   endif
      # endif
    </div>
    ${ super() }
    # endblock content
  </body>
</html><|MERGE_RESOLUTION|>--- conflicted
+++ resolved
@@ -85,47 +85,12 @@
             </p>
             # endif
           </div>
-<<<<<<< HEAD
           # endif
           <div class="field">
             <label>${_("Description of the file (optional):")}<br />
-              <input type="text" class="trac-fullwidth" name="description"
-                     value="${attachment.description}" />
+              <input type="text" class="trac-fullwidth wikitext"
+                     name="description" value="${attachment.description}" />
             </label>
-=======
-          <fieldset id="changeinfo">
-            <legend>Attachment Info</legend>
-            <py:if test="authname == 'anonymous'">
-              <div class="field">
-                <label>Your email or username:<br />
-                  <input type="text" name="author" class="trac-fullwidth" value="${attachment.author or author}" />
-                </label>
-                <p py:if="author == 'anonymous'" class="hint">
-                  <i18n:msg>E-mail address and name can be saved in the <!--!
-                    --><a href="${href.prefs()}" class="trac-target-new">Preferences</a>.</i18n:msg>
-                </p>
-              </div>
-              </py:if>
-            <div class="field">
-              <label>Description of the file (optional):<br />
-                <input type="text" class="trac-fullwidth wikitext"
-                       name="description" value="$attachment.description" />
-              </label>
-            </div>
-            <py:if test="authname and authname != 'anonymous'">
-              <div class="options">
-                <label><input type="checkbox" name="replace" checked="${is_replace or None}" />
-                  Replace existing attachment of the same name</label>
-              </div>
-            </py:if>
-          </fieldset>
-          <div class="buttons">
-            <input type="hidden" name="action" value="new" />
-            <input type="hidden" name="realm" value="$parent.realm" />
-            <input type="hidden" name="id" value="$parent.id" />
-            <input type="submit" class="trac-disable trac-disable-on-submit" value="${_('Add attachment')}" />
-            <input type="submit" name="cancel" value="${_('Cancel')}" />
->>>>>>> 14b2c444
           </div>
           # if authname and authname != 'anonymous':
           <div class="options">
