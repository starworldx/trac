--- conflicted
+++ resolved
@@ -6,8 +6,7 @@
 
   This software consists of voluntary contributions made by many
   individuals. For the exact contribution history, see the revision
-<<<<<<< HEAD
-  history and logs, available at http://trac.edgewall.org/.
+  history and logs, available at https://trac.edgewall.org/.
 #}
 ## This is Trac's default theme
 <!DOCTYPE html>
@@ -70,27 +69,6 @@
     </div>
     #   endmacro
 
-=======
-  history and logs, available at https://trac.edgewall.org/.
--->
-<!DOCTYPE html
-    PUBLIC "-//W3C//DTD XHTML 1.0 Strict//EN"
-    "http://www.w3.org/TR/xhtml1/DTD/xhtml1-strict.dtd">
-<html xmlns="http://www.w3.org/1999/xhtml"
-      xmlns:xi="http://www.w3.org/2001/XInclude"
-      xmlns:py="http://genshi.edgewall.org/"
-      xmlns:i18n="http://genshi.edgewall.org/i18n"
-      py:strip="">
-
-  <div py:def="navigation(category)" id="${category}" class="nav">
-    <ul py:if="chrome.nav[category]">
-      <li py:for="idx, item in  enumerate(chrome.nav[category])"
-          class="${classes(first_last(idx, chrome.nav[category]), active=item.active)}">${item.label}</li>
-    </ul>
-  </div>
-
-  <py:match path="body" once="true" buffer="false"><body>
->>>>>>> 01f79983
     <div id="banner">
       <div id="header">
         # if chrome.logo.src:
@@ -162,9 +140,8 @@
       <!-- # endblock content (placeholder in theme.html) -->
     </div>
 
-<<<<<<< HEAD
     <div id="footer"><hr/>
-      <a id="tracpowered" href="http://trac.edgewall.org/"
+      <a id="tracpowered" href="https://trac.edgewall.org/"
          ><img src="${chrome.htdocs_location}trac_logo_mini.png" height="30"
                width="107" alt="${_('Trac Powered')}"/></a>
       <p class="left">
@@ -181,15 +158,6 @@
         By ${eo}.
 
         # endtrans
-=======
-    <div id="footer" xml:lang="en"><hr/>
-      <a id="tracpowered" href="https://trac.edgewall.org/"><img
-        src="${chrome.htdocs_location}trac_logo_mini.png" height="30"
-        width="107" alt="Trac Powered"/></a>
-      <p class="left" i18n:msg="version">
-        Powered by <a href="${href.about()}"><strong>Trac ${trac.version}</strong></a><br />
-        By <a href="http://www.edgewall.org/">Edgewall Software</a>.
->>>>>>> 01f79983
       </p>
       <p class="right">${chrome.footer}</p>
     </div>
