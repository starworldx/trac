--- conflicted
+++ resolved
@@ -44,13 +44,8 @@
 from trac.perm import PermissionCache
 from trac.ticket.default_workflow import load_workflow_config_snippet
 from trac.util import translation
-<<<<<<< HEAD
 from trac.util.datefmt import time_now, utc
-from trac.web.api import _RequestArgs, Request
-=======
-from trac.util.datefmt import utc
 from trac.web.api import _RequestArgs, Request, arg_list_to_args
->>>>>>> 16b3ee1a
 from trac.web.session import Session
 
 
