--- conflicted
+++ resolved
@@ -518,13 +518,8 @@
             authorized_results.append(result)
             if email_cells:
                 for cell in email_cells:
-<<<<<<< HEAD
-                    emails = Chrome(self.env).format_emails(
-                                context.child(resource), cell['value'])
-=======
-                    emails = chrome.format_emails(context(resource),
+                    emails = chrome.format_emails(context.child(resource),
                                                   cell['value'])
->>>>>>> bd035a0f
                     result[cell['index']] = cell['value'] = emails
             row['resource'] = resource
             if row_groups:
@@ -540,13 +535,8 @@
                      'sorting_enabled': len(row_groups) == 1})
 
         if format == 'rss':
-<<<<<<< HEAD
-            data['email_map'] = Chrome(self.env).get_email_map()
+            data['email_map'] = chrome.get_email_map()
             data['context'] = web_context(req, report_resource,
-=======
-            data['email_map'] = chrome.get_email_map()
-            data['context'] = Context.from_request(req, report_resource,
->>>>>>> bd035a0f
                                                    absurls=True)
             return 'report.rss', data, 'application/rss+xml'
         elif format == 'csv':
