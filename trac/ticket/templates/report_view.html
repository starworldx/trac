{# Copyright (C) 2006-2014 Edgewall Software

This software is licensed as described in the file COPYING, which
you should have received as part of this distribution. The terms
are also available at http://trac.edgewall.com/license.html.

This software consists of voluntary contributions made by many
individuals. For the exact contribution history, see the revision
history and logs, available at http://trac.edgewall.org/.
#}

# extends 'layout.html'

<!DOCTYPE html>
<html>
  <head>
    <title>
      # block title
      ${title} ${ super() }
      # endblock title
    </title>

    # block head

    ${ super() }

    #   if show_args_form:
    <script type="text/javascript">
      jQuery(document).ready(function($) {
        var reportfilters = $("#reportfilters");
        reportfilters.find("legend").enableFolding(false);
        reportfilters.find("input").each(function() {
          var arg = this.name.toLowerCase();
          if (arg in arg_values) {
            $(this).autocomplete({
              source: arg_values[arg],
              minLength: 0
            })
          }
        });
      });
    </script>
    #   endif

    # endblock head
  </head>

  <body>
    # block content
    <div id="content" class="report">
      <h1>${title}
        # if numrows:
        <span class="numrows">(${ngettext('%(num)s match', '%(num)s matches',
          numrows)})</span>
        # endif
      </h1>

      <form method="get" id="trac-report-prefs" action="">
        <div id="prefs">
          <div>
            <label>
              ${_("Max items per page")}
              <input type="text" name="max" size="10" value="${max}" />
            </label>
            # if show_args_form:
            <fieldset id="reportfilters">
              <legend class="foldable">${_("Arguments")}</legend>
              <table summary="${_('Report arguments')}">
                <tbody>
                  <tr style="height: 1px"><td colspan="2"></td></tr>
                </tbody>
                # if name != 'USER':
                #   for (name, value) in sorted(args.items()):
                <tbody>
                  <tr>
                    <th scope="row"><label>${name}</label></th>
                    <td class="filter">
                      <input type="text" size="42"${
                           {'name': name, 'value': value}|htmlattr}/>
                    </td>
                  </tr>
                </tbody>
                #   endfor
                # endif
              </table>
            </fieldset>
            # endif
          </div>
          <div class="buttons">
            <input type="hidden" name="sort" value="${sort}" />
            # if asc:
            <input type="hidden" name="asc" value="1" />
            # endif
            <input type="submit" value="${_('Update')}" />
          </div>
        </div>
      </form>

      # if description:
      <div id="description">
        ${wiki_to_html(context, description)}
      </div>
      # endif

      <div class="buttons">
        # if 'REPORT_MODIFY' in perm(report.resource):
        <form action="" method="get">
          <div>
            <input type="hidden" name="action" value="edit" />
            <input type="submit" value="${_('Edit report')}" ${accesskey("e")}/>
          </div>
        </form>
        # endif
        # if 'REPORT_CREATE' in perm(report.resource):
        <form action="" method="get">
          <div>
            <input type="hidden" name="action" value="copy" />
            <input type="submit" value="${_('Copy report')}" />
          </div>
        </form>
        # endif
        # if 'REPORT_DELETE' in perm(report.resource):
        <form action="" method="get">
          <div>
            <input type="hidden" name="action" value="delete" />
            <input type="submit" value="${_('Delete report')}" />
          </div>
        </form>
        # endif
      </div>

      # if paginator.has_more_pages:
      <h2 class="report-result">
        ${_("Results")}
        <span class="numresults">(${paginator.displayed_items()})</span>
      </h2>
<<<<<<< HEAD
      #   include 'page_index.html'
      # endif

      # macro group_heading(value_for_group, row_group)
      #   if value_for_group:
      <h2 class="report-result">
        #   if row_group and '__grouplink__' in row_group[0]:
        <a href="${row_group[0]['__grouplink__']}">${value_for_group}</a>
        #   else:
        ${value_for_group}
        #   endif
        #   set cnt = row_group|length
        <span class="numrows">
          (${ngettext('%(num)s match', '%(num)s matches', cnt) if cnt
          else _("No matches found.")})
        </span>
      </h2>
      #   endif
      # endmacro

      ${group_heading(*row_groups[0]) if row_groups}

      # if row_groups:
      <table class="listing tickets">

        # for value_for_group, row_group in row_groups:
        #   if loop.first:
        <thead>
          #   set column_headers
          #     for header_group in header_groups:
          <tr class="trac-columns">
            #     for header in header_group if not header.hidden:
            <th${{'colspan': '100' if loop.last,
                  'class': 'asc' if header.asc else
                           'desc' if header.asc is not none
                 }|htmlattr}>
              <a href="${report_href(sort=header.col, asc=not header.asc)}">
                ${header.title}
              </a>
            </th>
            #     endfor
          </tr>
          #     endfor
          #   endset

          ${column_headers}
          ## jinjacheck: "(tr CDATA)" OK
        </thead>
        #   else:
        <tbody>
          <tr class="trac-group">
            <th colspan="100">
              ${group_heading(value_for_group or _("(empty)"), row_group)}
            </th>
          </tr>
          ${column_headers}
          ## jinjacheck: "(tr CDATA)" OK
        </tbody>
        #   endif
        <tbody>
          # for row in row_group:
          #   for cell_group in row.cell_groups:
          #     set fullrow = len(cell_group) == 1
          #     set td_attrs = {'class': 'fullrow', 'colspan': 100} if fullrow else {}
          <tr${{'class': [
                ('color' + row.__color__ + '-' if '__color__' in row else '') +
                 ('odd' if row.__idx__ % 2 else 'even'),
                row.__class__ if '__class__' in row
                ],
                'style':
                   styles(row.__style__ if '__style__' in row,
                          'border: none; padding: 0' if fullrow,
                          background=row.__bgcolor__ if '__bgcolor__' in row,
                          color=row.__fgcolor__ if '__fgcolor__' in row)
               }|htmlattr}>

            #   for cell in cell_group:
            #     if not cell.header.hidden:
            #       set col = cell.header.col.strip('_')
            #       if col == 'report':
            <td class="${col}"${td_attrs|htmlattr}>
              <a title="${_('View report')}"
                 href="${href.report(cell.value)}">{${cell.value}}</a>
              {% if fullrow %}<hr />{% endif %}
            </td>
            #       elif col in ('ticket', 'id'):
            <td class="ticket" ${td_attrs|htmlattr}>
              <a title="${_('View %(realm)s', realm=row.resource.realm)}"
                 href="${url_of(row.resource)}">${
                shortname_of(row.resource)}</a>
              {% if fullrow %}<hr />{% endif %}
            </td>
            #       elif col == 'summary' and row.id:
            <td class="${col}" ${td_attrs|htmlattr}>
              <a title="${_('View %(realm)s', realm=row.resource.realm)}"
                 href="${url_of(row.resource)}">${cell.value}</a>
              {% if fullrow %}<hr />{% endif %}
            </td>

            <!--! generic fields -->
            #       elif col == 'time':
            <td class="date" ${td_attrs|htmlattr}>${
              format_time(from_utimestamp(long(cell.value))) if cell.value != ''
              else '--'}
              {% if fullrow %}<hr />{% endif %}
            </td>

            #       elif col in ('date', 'created', 'modified'):
            <td class="date" ${td_attrs|htmlattr}>${
              format_date(from_utimestamp(cell.value|int)) if cell.value != ''
              else '--'}
              {% if fullrow %}<hr />{% endif %}
            </td>

            #       elif col == 'datetime':
            <td class="date" ${td_attrs|htmlattr}>${
              format_datetime(from_utimestamp(long(cell.value)))
                if cell.value != ''
                else '--'}
              {% if fullrow %}<hr />{% endif %}
            </td>

            #       elif col == 'description':
            <td class="${col}" ${td_attrs|htmlattr}>
              ${wiki_to_html(context.child(row.resource), cell.value)}
              {% if fullrow %}<hr />{% endif %}
            </td>

            #       elif col == 'milestone':
            <td class="${col}" ${td_attrs|htmlattr}>
              #       if cell.value:
              <a title="${_('View milestone')}"
                 href="${href.milestone(cell.value)}">${cell.value}</a>
              #       endif
              {% if fullrow %}<hr />{% endif %}
            </td>

            #       else:
            <td class="${col}" ${td_attrs|htmlattr}>${cell.value}
              {% if fullrow %}<hr />{% endif %}
            </td>
            #       endif
            #     endif
            #   endfor
            # endfor
          </tr>
          # endfor
        </tbody>
        # endfor
=======
      <xi:include href="page_index.html" />
      <py:def function="column_headers()">
        <tr py:for="header_group in header_groups" class="trac-columns">
          <th py:for="header in header_group" py:if="not header.hidden" py:with="fullrow = header is header_group[-1]"
              colspan="${'100' if fullrow else None}"
              class="${'asc' if header.asc else 'desc' if header.asc is not None else None}">
            <a href="${report_href(sort=header.col, asc=not header.asc)}">
              $header.title
            </a>
          </th>
        </tr>
      </py:def>
      <py:def function="group_heading(value_for_group, row_group)">
        <h2 py:if="value_for_group is not None" class="report-result">
          <a py:strip="not row_group or '__grouplink__' not in row_group[0]"
             href="${row_group[0]['__grouplink__']}">${value_for_group or _('(empty)')}</a>
          <span class="numrows" py:with="cnt = len(row_group)">
            (${ngettext('%(num)s match', '%(num)s matches', cnt) if cnt else _('No matches found.')})
          </span>
        </h2>
      </py:def>
      ${group_heading(*row_groups[0]) if row_groups else None}
      <table py:if="row_groups" class="listing tickets">
        <py:for each="groupindex, (value_for_group, row_group) in enumerate(row_groups)">
          <thead py:if="not groupindex">
            ${column_headers()}
          </thead>
          <tbody py:if="groupindex">
            <tr class="trac-group">
              <th colspan="100">
                ${group_heading(value_for_group, row_group)}
              </th>
            </tr>
            ${column_headers()}
          </tbody>

          <tbody>
            <py:for each="row in row_group">
              <tr py:for="cell_group in row.cell_groups"
                py:with="fullrow = len(cell_group) == 1;
                         td_attrs = {'class': 'fullrow', 'colspan': 100} if fullrow else {}"
                class="${'color' + row.__color__ + '-' if '__color__' in row else None
                      }${'odd' if row.__idx__ % 2 else 'even'
                      }${' ' + row['__class__'] if '__class__' in row else None}"
                style="${'background: ' + row.__bgcolor__ + ';' if '__bgcolor__' in row else None
                      }${'color: ' + row.__fgcolor__ + ';' if '__fgcolor__' in row else None
                      }${row.__style__ + ';' if '__style__' in row else None
                      }${'border: none; padding: 0;' if fullrow else None}">

                <py:for each="cell in cell_group">
                  <py:if test="not cell.header.hidden">
                    <py:with vars="col = cell.header.col.strip('_')">
                      <py:choose>

                        <py:when test="col == 'report'">
                          <td class="$col" py:attrs="td_attrs">
                            <a title="View report" href="${href.report(cell.value)}">{$cell.value}</a>
                            <hr py:if="fullrow"/>
                          </td>
                        </py:when>

                        <py:when test="col in ('ticket', 'id')">
                          <td class="ticket" py:attrs="td_attrs">
                            <a title="${_('View %(realm)s', realm=row.resource.realm)}"
                               href="${url_of(row.resource)}">${shortname_of(row.resource)}</a>
                            <hr py:if="fullrow"/>
                          </td>
                        </py:when>

                        <py:when test="col == 'summary' and row.id">
                          <td class="$col" py:attrs="td_attrs">
                            <a title="${_('View %(realm)s', realm=row.resource.realm)}"
                               href="${url_of(row.resource)}">$cell.value</a>
                            <hr py:if="fullrow"/>
                          </td>
                        </py:when>

                        <!--! generic fields -->
                        <py:when test="col == 'time'">
                          <td class="date" py:attrs="td_attrs">${format_time(from_utimestamp(long(cell.value))) if cell.value != '' else '--'}
                            <hr py:if="fullrow"/>
                          </td>
                        </py:when>

                        <py:when test="col in ('date', 'created', 'modified')">
                          <td class="date" py:attrs="td_attrs">${format_date(from_utimestamp(long(cell.value))) if cell.value != '' else '--'}
                            <hr py:if="fullrow"/>
                          </td>
                        </py:when>

                        <py:when test="col == 'datetime'">
                          <td class="date" py:attrs="td_attrs">${format_datetime(from_utimestamp(long(cell.value))) if cell.value != '' else '--'}
                            <hr py:if="fullrow"/>
                          </td>
                        </py:when>

                        <py:when test="col == 'description'">
                          <td class="$col" py:attrs="td_attrs" xml:space="preserve">
                            ${wiki_to_html(context.child(row.resource), cell.value)}
                            <hr py:if="fullrow"/>
                          </td>
                        </py:when>

                        <py:when test="col == 'milestone'">
                          <td class="$col" py:attrs="td_attrs">
                            <a py:if="cell.value" title="View milestone" href="${href.milestone(cell.value)}">$cell.value</a>
                            <hr py:if="fullrow"/>
                          </td>
                        </py:when>

                        <py:otherwise>
                          <td class="$col" py:attrs="td_attrs">$cell.value
                            <hr py:if="fullrow"/>
                          </td>
                        </py:otherwise>

                      </py:choose>
                    </py:with>
                  </py:if>
                </py:for>
              </tr>
            </py:for>
          </tbody>
        </py:for>
>>>>>>> d28997e1
      </table>
      #   include 'page_index.html'
      # endif

      # if message:
      <div class="system-message">${message}</div>
      # endif
      # if numrows == 0:
      <div id="report-notfound">${_("No matches found.")}</div>
      # endif

      # call(note, page) jmacros.wikihelp('TracReports'):
      #   trans note, page

      ${note} See ${page} for help on using and creating reports.

      #   endtrans
      # endcall
    </div>
    ${ super() }
    # endblock content
  </body>
</html><|MERGE_RESOLUTION|>--- conflicted
+++ resolved
@@ -134,17 +134,16 @@
         ${_("Results")}
         <span class="numresults">(${paginator.displayed_items()})</span>
       </h2>
-<<<<<<< HEAD
       #   include 'page_index.html'
       # endif
 
       # macro group_heading(value_for_group, row_group)
-      #   if value_for_group:
+      #   if value_for_group is not none:
       <h2 class="report-result">
         #   if row_group and '__grouplink__' in row_group[0]:
-        <a href="${row_group[0]['__grouplink__']}">${value_for_group}</a>
+        <a href="${row_group[0]['__grouplink__']}">${value_for_group or _("(empty)")}</a>
         #   else:
-        ${value_for_group}
+        ${value_for_group or _("(empty)")}
         #   endif
         #   set cnt = row_group|length
         <span class="numrows">
@@ -187,7 +186,7 @@
         <tbody>
           <tr class="trac-group">
             <th colspan="100">
-              ${group_heading(value_for_group or _("(empty)"), row_group)}
+              ${group_heading(value_for_group, row_group)}
             </th>
           </tr>
           ${column_headers}
@@ -284,132 +283,6 @@
           # endfor
         </tbody>
         # endfor
-=======
-      <xi:include href="page_index.html" />
-      <py:def function="column_headers()">
-        <tr py:for="header_group in header_groups" class="trac-columns">
-          <th py:for="header in header_group" py:if="not header.hidden" py:with="fullrow = header is header_group[-1]"
-              colspan="${'100' if fullrow else None}"
-              class="${'asc' if header.asc else 'desc' if header.asc is not None else None}">
-            <a href="${report_href(sort=header.col, asc=not header.asc)}">
-              $header.title
-            </a>
-          </th>
-        </tr>
-      </py:def>
-      <py:def function="group_heading(value_for_group, row_group)">
-        <h2 py:if="value_for_group is not None" class="report-result">
-          <a py:strip="not row_group or '__grouplink__' not in row_group[0]"
-             href="${row_group[0]['__grouplink__']}">${value_for_group or _('(empty)')}</a>
-          <span class="numrows" py:with="cnt = len(row_group)">
-            (${ngettext('%(num)s match', '%(num)s matches', cnt) if cnt else _('No matches found.')})
-          </span>
-        </h2>
-      </py:def>
-      ${group_heading(*row_groups[0]) if row_groups else None}
-      <table py:if="row_groups" class="listing tickets">
-        <py:for each="groupindex, (value_for_group, row_group) in enumerate(row_groups)">
-          <thead py:if="not groupindex">
-            ${column_headers()}
-          </thead>
-          <tbody py:if="groupindex">
-            <tr class="trac-group">
-              <th colspan="100">
-                ${group_heading(value_for_group, row_group)}
-              </th>
-            </tr>
-            ${column_headers()}
-          </tbody>
-
-          <tbody>
-            <py:for each="row in row_group">
-              <tr py:for="cell_group in row.cell_groups"
-                py:with="fullrow = len(cell_group) == 1;
-                         td_attrs = {'class': 'fullrow', 'colspan': 100} if fullrow else {}"
-                class="${'color' + row.__color__ + '-' if '__color__' in row else None
-                      }${'odd' if row.__idx__ % 2 else 'even'
-                      }${' ' + row['__class__'] if '__class__' in row else None}"
-                style="${'background: ' + row.__bgcolor__ + ';' if '__bgcolor__' in row else None
-                      }${'color: ' + row.__fgcolor__ + ';' if '__fgcolor__' in row else None
-                      }${row.__style__ + ';' if '__style__' in row else None
-                      }${'border: none; padding: 0;' if fullrow else None}">
-
-                <py:for each="cell in cell_group">
-                  <py:if test="not cell.header.hidden">
-                    <py:with vars="col = cell.header.col.strip('_')">
-                      <py:choose>
-
-                        <py:when test="col == 'report'">
-                          <td class="$col" py:attrs="td_attrs">
-                            <a title="View report" href="${href.report(cell.value)}">{$cell.value}</a>
-                            <hr py:if="fullrow"/>
-                          </td>
-                        </py:when>
-
-                        <py:when test="col in ('ticket', 'id')">
-                          <td class="ticket" py:attrs="td_attrs">
-                            <a title="${_('View %(realm)s', realm=row.resource.realm)}"
-                               href="${url_of(row.resource)}">${shortname_of(row.resource)}</a>
-                            <hr py:if="fullrow"/>
-                          </td>
-                        </py:when>
-
-                        <py:when test="col == 'summary' and row.id">
-                          <td class="$col" py:attrs="td_attrs">
-                            <a title="${_('View %(realm)s', realm=row.resource.realm)}"
-                               href="${url_of(row.resource)}">$cell.value</a>
-                            <hr py:if="fullrow"/>
-                          </td>
-                        </py:when>
-
-                        <!--! generic fields -->
-                        <py:when test="col == 'time'">
-                          <td class="date" py:attrs="td_attrs">${format_time(from_utimestamp(long(cell.value))) if cell.value != '' else '--'}
-                            <hr py:if="fullrow"/>
-                          </td>
-                        </py:when>
-
-                        <py:when test="col in ('date', 'created', 'modified')">
-                          <td class="date" py:attrs="td_attrs">${format_date(from_utimestamp(long(cell.value))) if cell.value != '' else '--'}
-                            <hr py:if="fullrow"/>
-                          </td>
-                        </py:when>
-
-                        <py:when test="col == 'datetime'">
-                          <td class="date" py:attrs="td_attrs">${format_datetime(from_utimestamp(long(cell.value))) if cell.value != '' else '--'}
-                            <hr py:if="fullrow"/>
-                          </td>
-                        </py:when>
-
-                        <py:when test="col == 'description'">
-                          <td class="$col" py:attrs="td_attrs" xml:space="preserve">
-                            ${wiki_to_html(context.child(row.resource), cell.value)}
-                            <hr py:if="fullrow"/>
-                          </td>
-                        </py:when>
-
-                        <py:when test="col == 'milestone'">
-                          <td class="$col" py:attrs="td_attrs">
-                            <a py:if="cell.value" title="View milestone" href="${href.milestone(cell.value)}">$cell.value</a>
-                            <hr py:if="fullrow"/>
-                          </td>
-                        </py:when>
-
-                        <py:otherwise>
-                          <td class="$col" py:attrs="td_attrs">$cell.value
-                            <hr py:if="fullrow"/>
-                          </td>
-                        </py:otherwise>
-
-                      </py:choose>
-                    </py:with>
-                  </py:if>
-                </py:for>
-              </tr>
-            </py:for>
-          </tbody>
-        </py:for>
->>>>>>> d28997e1
       </table>
       #   include 'page_index.html'
       # endif
