--- conflicted
+++ resolved
@@ -284,9 +284,9 @@
 
         self.assertEqual('change owner', label)
         self.assertEqual(
-            'to <input type="text" name="action_change_owner_reassign_owner" '
-            'value="user1" id="action_change_owner_reassign_owner"/>',
-            unicode(control))
+            'to <input id="action_change_owner_reassign_owner" '
+            'name="action_change_owner_reassign_owner" type="text" '
+            'value="user1" />', unicode(control))
         self.assertEqual(
             'The owner will be changed from <span class="trac-author">'
             'user2</span> to the specified user.', unicode(hints))
@@ -312,7 +312,6 @@
         self.assertEqual('', unicode(control))
         self.assertEqual('', unicode(hints))
 
-<<<<<<< HEAD
     def test_get_actions_by_operation_for_req(self):
         """Request with no permission checking."""
         req = MockRequest(self.env, path_info='/ticket/1')
@@ -337,7 +336,7 @@
         actions = self.ctlr.get_actions_by_operation_for_req(req, ticket,
                                                              'set_owner')
         self.assertEqual([(0, u'change_owner'), (0, u'reassign')], actions)
-=======
+
     def test_transition_to_star_with_leave_operation(self):
         """Action is rendered by CTW for transition to * with leave_status
         """
@@ -345,7 +344,6 @@
         config.set('ticket-workflow', 'change_owner', 'assigned,closed -> *')
         config.set('ticket-workflow', 'change_owner.operations',
                    'leave_status,set_owner')
-
         self._reload_workflow()
         status = ['assigned', 'closed']
         for s in status:
@@ -361,10 +359,9 @@
                                                        'change_owner')
             self.assertEqual('change owner', label)
             self.assertEqual(
-                'to <input type="text" '
-                'name="action_change_owner_reassign_owner" '
-                'value="user1" id="action_change_owner_reassign_owner"/>',
-                unicode(control))
+                'to <input id="action_change_owner_reassign_owner" '
+                'name="action_change_owner_reassign_owner" type="text" '
+                'value="user1" />', unicode(control))
             self.assertEqual(
                 'The owner will be changed from <span class="trac-author">'
                 'user2</span> to the specified user.', unicode(hints))
@@ -385,7 +382,6 @@
         self.assertEqual('as assigned', unicode(control))
         self.assertEqual('The owner will remain <span class="trac-author">'
                          'user2</span>.', unicode(hints))
->>>>>>> 6744ab87
 
 
 class ResetActionTestCase(unittest.TestCase):
@@ -661,20 +657,11 @@
         self.assertIn('fix_resolution', ticket_actions)
         self.assertEqual(label, 'fix resolution')
         self.assertEqual(
-<<<<<<< HEAD
             'as invalid<input id="action_fix_resolution_resolve_resolution" '
             'name="action_fix_resolution_resolve_resolution" type="hidden" '
             'value="invalid" />', unicode(control))
-        self.assertEqual("The resolution will be set to invalid. Next status "
-                         "will be 'closed'.", unicode(hints))
-=======
-            'as invalid<input type="hidden" '
-            'name="action_fix_resolution_resolve_resolution" value="invalid" '
-            'id="action_fix_resolution_resolve_resolution"/>',
-            unicode(control))
         self.assertEqual("The resolution will be set to invalid.",
                          unicode(hints))
->>>>>>> 6744ab87
 
 
 class RestrictOwnerTestCase(unittest.TestCase):
