--- conflicted
+++ resolved
@@ -10,17 +10,8 @@
 import unittest
 import difflib
 
-<<<<<<< HEAD
-if sqlite_version < 30203:
-    def exp(var):
-        return "1*%s" % var
-else:
-    def exp(var):
-        return "CAST(%s AS int)" % var
-=======
 # Note: we don't want to replicate 1:1 all the SQL dialect abstraction
 #       methods from the trac.db layer here. 
->>>>>>> 897140ad
 
 class QueryTestCase(unittest.TestCase):
 
@@ -88,12 +79,8 @@
 """SELECT t.id AS id,t.summary AS summary,t.owner AS owner,t.type AS type,t.status AS status,t.priority AS priority,t.milestone AS milestone,t.time AS time,t.changetime AS changetime,priority.value AS priority_value
 FROM ticket AS t
   LEFT OUTER JOIN enum AS priority ON (priority.type='priority' AND priority.name=priority)
-<<<<<<< HEAD
-ORDER BY COALESCE(priority.value,'')='',""" + exp("priority.value") + """,t.id""")
-=======
 ORDER BY COALESCE(priority.value,'')='',%(cast_priority)s,t.id""" % {
           'cast_priority': self.env.get_db_cnx().cast('priority.value', 'int')})
->>>>>>> 897140ad
         self.assertEqual([], args)
         tickets = query.execute(self.req)
 
@@ -104,12 +91,8 @@
 """SELECT t.id AS id,t.summary AS summary,t.owner AS owner,t.type AS type,t.status AS status,t.priority AS priority,t.milestone AS milestone,t.time AS time,t.changetime AS changetime,priority.value AS priority_value
 FROM ticket AS t
   LEFT OUTER JOIN enum AS priority ON (priority.type='priority' AND priority.name=priority)
-<<<<<<< HEAD
-ORDER BY COALESCE(priority.value,'')='' DESC,""" + exp("priority.value") + """ DESC,t.id""")
-=======
 ORDER BY COALESCE(priority.value,'')='' DESC,%(cast_priority)s DESC,t.id""" % {
           'cast_priority': self.env.get_db_cnx().cast('priority.value', 'int')})
->>>>>>> 897140ad
         self.assertEqual([], args)
         tickets = query.execute(self.req)
 
@@ -180,12 +163,8 @@
 """SELECT t.id AS id,t.summary AS summary,t.owner AS owner,t.type AS type,t.status AS status,t.milestone AS milestone,t.component AS component,t.priority AS priority,t.time AS time,t.changetime AS changetime,priority.value AS priority_value
 FROM ticket AS t
   LEFT OUTER JOIN enum AS priority ON (priority.type='priority' AND priority.name=priority)
-<<<<<<< HEAD
-ORDER BY COALESCE(priority.value,'')='',""" + exp("priority.value") + """,t.id""")
-=======
 ORDER BY COALESCE(priority.value,'')='',%(cast_priority)s,t.id""" % {
           'cast_priority': self.env.get_db_cnx().cast('priority.value', 'int')})
->>>>>>> 897140ad
         self.assertEqual([], args)
         tickets = query.execute(self.req)
 
@@ -368,14 +347,9 @@
 """SELECT t.id AS id,t.summary AS summary,t.time AS time,t.owner AS owner,t.type AS type,t.status AS status,t.priority AS priority,t.changetime AS changetime,priority.value AS priority_value
 FROM ticket AS t
   LEFT OUTER JOIN enum AS priority ON (priority.type='priority' AND priority.name=priority)
-<<<<<<< HEAD
-WHERE (""" + exp("t.time") + ">=%s AND " + exp("t.time") + """<%s)
-ORDER BY COALESCE(t.id,0)=0,t.id""")
-=======
 WHERE (%(cast_time)s>=%%s AND %(cast_time)s<%%s)
 ORDER BY COALESCE(t.id,0)=0,t.id""" % {
           'cast_time': self.env.get_db_cnx().cast('t.time', 'int')})
->>>>>>> 897140ad
         self.assertEqual([1217548800, 1220227200], args)
         tickets = query.execute(self.req)
 
@@ -386,14 +360,9 @@
 """SELECT t.id AS id,t.summary AS summary,t.time AS time,t.owner AS owner,t.type AS type,t.status AS status,t.priority AS priority,t.changetime AS changetime,priority.value AS priority_value
 FROM ticket AS t
   LEFT OUTER JOIN enum AS priority ON (priority.type='priority' AND priority.name=priority)
-<<<<<<< HEAD
-WHERE NOT (""" + exp("t.time") + ">=%s AND " + exp("t.time") + """<%s)
-ORDER BY COALESCE(t.id,0)=0,t.id""")
-=======
 WHERE NOT (%(cast_time)s>=%%s AND %(cast_time)s<%%s)
 ORDER BY COALESCE(t.id,0)=0,t.id""" % {
           'cast_time': self.env.get_db_cnx().cast('t.time', 'int')})
->>>>>>> 897140ad
         self.assertEqual([1217548800, 1220227200], args)
         tickets = query.execute(self.req)
 
@@ -404,14 +373,9 @@
 """SELECT t.id AS id,t.summary AS summary,t.time AS time,t.owner AS owner,t.type AS type,t.status AS status,t.priority AS priority,t.changetime AS changetime,priority.value AS priority_value
 FROM ticket AS t
   LEFT OUTER JOIN enum AS priority ON (priority.type='priority' AND priority.name=priority)
-<<<<<<< HEAD
-WHERE """ + exp("t.time") + """>=%s
-ORDER BY COALESCE(t.id,0)=0,t.id""")
-=======
 WHERE %(cast_time)s>=%%s
 ORDER BY COALESCE(t.id,0)=0,t.id""" % {
           'cast_time': self.env.get_db_cnx().cast('t.time', 'int')})
->>>>>>> 897140ad
         self.assertEqual([1217548800], args)
         tickets = query.execute(self.req)
 
@@ -422,14 +386,9 @@
 """SELECT t.id AS id,t.summary AS summary,t.time AS time,t.owner AS owner,t.type AS type,t.status AS status,t.priority AS priority,t.changetime AS changetime,priority.value AS priority_value
 FROM ticket AS t
   LEFT OUTER JOIN enum AS priority ON (priority.type='priority' AND priority.name=priority)
-<<<<<<< HEAD
-WHERE """ + exp("t.time") + """<%s
-ORDER BY COALESCE(t.id,0)=0,t.id""")
-=======
 WHERE %(cast_time)s<%%s
 ORDER BY COALESCE(t.id,0)=0,t.id""" % {
           'cast_time': self.env.get_db_cnx().cast('t.time', 'int')})
->>>>>>> 897140ad
         self.assertEqual([1220227200], args)
         tickets = query.execute(self.req)
 
@@ -440,14 +399,9 @@
 """SELECT t.id AS id,t.summary AS summary,t.changetime AS changetime,t.owner AS owner,t.type AS type,t.status AS status,t.priority AS priority,t.time AS time,priority.value AS priority_value
 FROM ticket AS t
   LEFT OUTER JOIN enum AS priority ON (priority.type='priority' AND priority.name=priority)
-<<<<<<< HEAD
-WHERE (""" + exp("t.changetime") + ">=%s AND " + exp("t.changetime") + """<%s)
-ORDER BY COALESCE(t.id,0)=0,t.id""")
-=======
 WHERE (%(cast_changetime)s>=%%s AND %(cast_changetime)s<%%s)
 ORDER BY COALESCE(t.id,0)=0,t.id""" % {
           'cast_changetime': self.env.get_db_cnx().cast('t.changetime', 'int')})
->>>>>>> 897140ad
         self.assertEqual([1217548800, 1220227200], args)
         tickets = query.execute(self.req)
 
