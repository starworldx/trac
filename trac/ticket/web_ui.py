# -*- coding: utf-8 -*-
#
# Copyright (C) 2003-2019 Edgewall Software
# Copyright (C) 2003-2005 Jonas Borgström <jonas@edgewall.com>
# All rights reserved.
#
# This software is licensed as described in the file COPYING, which
# you should have received as part of this distribution. The terms
# are also available at http://trac.edgewall.org/wiki/TracLicense.
#
# This software consists of voluntary contributions made by many
# individuals. For the exact contribution history, see the revision
# history and logs, available at http://trac.edgewall.org/log/.
#
# Author: Jonas Borgström <jonas@edgewall.com>

import csv
from datetime import datetime
import io
import pkg_resources
import re

from trac.attachment import AttachmentModule
from trac.config import BoolOption, Option
from trac.core import *
from trac.mimeview.api import Mimeview, IContentConverter
from trac.notification.api import NotificationSystem
from trac.perm import IPermissionPolicy
from trac.resource import (
    Resource, ResourceNotFound, get_resource_url, render_resource_link,
    get_resource_shortname
)
from trac.search import ISearchSource, search_to_sql, shorten_result
from trac.ticket import model
from trac.ticket.api import TicketSystem, ITicketManipulator
from trac.ticket.notification import TicketChangeEvent
from trac.ticket.roadmap import group_milestones
from trac.timeline.api import ITimelineEventProvider
from trac.util import as_bool, as_int, get_reporter_id, lazy
from trac.util.datefmt import (
    datetime_now, format_datetime, format_date_or_datetime, from_utimestamp,
    get_date_format_hint, get_datetime_format_hint, parse_date, to_utimestamp,
    user_time, utc
)
from trac.util.html import Markup, tag, to_fragment
from trac.util.text import (
    exception_to_unicode, empty, is_obfuscated, shorten_line
)
from trac.util.presentation import separated
from trac.util.translation import _, tag_, tagn_, N_, ngettext
from trac.versioncontrol.diff import get_diff_options, diff_blocks
from trac.web.api import IRequestHandler, arg_list_to_args, parse_arg_list
from trac.web.chrome import (
    Chrome, INavigationContributor, ITemplateProvider, accesskey,
    add_ctxtnav, add_link, add_notice, add_script, add_script_data,
    add_stylesheet, add_warning, auth_link, chrome_info_script, prevnext_nav,
    web_context
)
from trac.wiki.formatter import format_to, format_to_html


class InvalidTicket(TracError):
    """Exception raised when a ticket fails validation.

    :since 1.3.2: deprecated and will be removed in 1.5.1
    """
    title = N_("Invalid Ticket")


class TicketModule(Component):

    implements(IContentConverter, INavigationContributor, IRequestHandler,
               ISearchSource, ITemplateProvider, ITimelineEventProvider)

    ticket_manipulators = ExtensionPoint(ITicketManipulator)

    realm = TicketSystem.realm

    timeline_details = BoolOption('timeline', 'ticket_show_details', 'true',
        """Enable the display of all ticket changes in the timeline, not only
        open / close operations.""")

    timeline_component = BoolOption('timeline', 'ticket_show_component',
                                    'false',
        """Enable the display of component of tickets in the timeline.
        (''since 1.1.1'')""")

    timeline_newticket_formatter = Option('timeline', 'newticket_formatter',
                                          'oneliner',
        """Which formatter flavor (e.g. 'html' or 'oneliner') should be
        used when presenting the description for new tickets.
        If 'oneliner', the [timeline] abbreviated_messages option applies.
        """)

    preserve_newlines = Option('ticket', 'preserve_newlines', 'default',
        """Whether Wiki formatter should respect the new lines present
        in the Wiki text.
        If set to 'default', this is equivalent to 'yes' for new environments
        but keeps the old behavior for upgraded environments (i.e. 'no').
        """)

    ticketlink_query = Option('query', 'ticketlink_query',
        default='?status=!closed',
        doc="""The base query to be used when linkifying values of ticket
            fields. The query is a URL query
            string starting with `?` as used in `query:`
            [TracQuery#UsingTracLinks Trac links].
            """)

    ticket_path_re = re.compile(r'/ticket/([0-9]+)$')

    def __init__(self):
        self._warn_for_moved_attr = set()

    def __getattr__(self, name):
        """Delegate access to Options which were moved to TicketSystem.

        .. todo:: remove in 1.5.1
        """
        if name in ('max_comment_size', 'max_description_size',
                    'max_summary_size'):
            if name not in self._warn_for_moved_attr:
                self.log.warning("%s option should be accessed via "
                                 "TicketSystem component", name)
                self._warn_for_moved_attr.add(name)
            return getattr(TicketSystem(self.env), name)
        raise AttributeError("TicketModule has no attribute '%s'" % name)

    @lazy
    def must_preserve_newlines(self):
        preserve_newlines = self.preserve_newlines
        if preserve_newlines == 'default':
            preserve_newlines = self.env.database_initial_version >= 21 # 0.11
        return as_bool(preserve_newlines)

    # IContentConverter methods

    def get_supported_conversions(self):
        yield ('csv', _("Comma-delimited Text"), 'csv',
               'trac.ticket.Ticket', 'text/csv', 8)
        yield ('tab', _("Tab-delimited Text"), 'tsv',
               'trac.ticket.Ticket', 'text/tab-separated-values', 8)
        yield ('rss', _("RSS Feed"), 'xml',
               'trac.ticket.Ticket', 'application/rss+xml', 8)

    def convert_content(self, req, mimetype, ticket, key):
        if key == 'csv':
            return self.export_csv(req, ticket, mimetype='text/csv')
        elif key == 'tab':
            return self.export_csv(req, ticket, sep='\t',
                                   mimetype='text/tab-separated-values')
        elif key == 'rss':
            return self._export_rss(req, ticket)

    # INavigationContributor methods

    def get_active_navigation_item(self, req):
        if self.ticket_path_re.match(req.path_info):
            return 'tickets'
        return 'newticket'

    def get_navigation_items(self, req):
        if 'TICKET_CREATE' in req.perm:
            yield ('mainnav', 'newticket',
                   tag.a(_("New Ticket"), href=req.href.newticket(),
                         accesskey=accesskey(req, 7)))

    # IRequestHandler methods

    def match_request(self, req):
        match = self.ticket_path_re.match(req.path_info)
        if match:
            req.args['id'] = match.group(1)
            return True
        if req.path_info == '/newticket':
            return True

    def process_request(self, req):
        if 'id' in req.args:
            if req.path_info == '/newticket':
                raise TracError(_("id can't be set for a new ticket request."))
            return self._process_ticket_request(req)
        return self._process_newticket_request(req)

    # ITemplateProvider methods

    def get_htdocs_dirs(self):
        return []

    def get_templates_dirs(self):
        return [pkg_resources.resource_filename('trac.ticket', 'templates')]

    # ISearchSource methods

    def get_search_filters(self, req):
        if 'TICKET_VIEW' in req.perm:
            yield ('ticket', _("Tickets"))

    def get_search_results(self, req, terms, filters):
        if 'ticket' not in filters:
            return
        ticket_realm = Resource(self.realm)
        with self.env.db_query as db:
            sql, args = search_to_sql(db, ['summary', 'keywords',
                                           'description', 'reporter', 'cc',
                                           db.cast('id', 'text')], terms)
            sql2, args2 = search_to_sql(db, ['newvalue'], terms)
            sql3, args3 = search_to_sql(db, ['value'], terms)
            ticketsystem = TicketSystem(self.env)
            for summary, desc, author, type, tid, ts, status, resolution in \
                    db("""SELECT summary, description, reporter, type, id,
                                 time, status, resolution
                          FROM ticket
                          WHERE id IN (
                              SELECT id FROM ticket WHERE %s
                            UNION
                              SELECT ticket FROM ticket_change
                              WHERE field='comment' AND %s
                            UNION
                              SELECT ticket FROM ticket_custom WHERE %s
                          )
                          """ % (sql, sql2, sql3),
                          args + args2 + args3):
                t = ticket_realm(id=tid)
                if 'TICKET_VIEW' in req.perm(t):
                    yield (req.href.ticket(tid),
                           tag_("%(title)s: %(message)s",
                                title=tag.span(
                                    get_resource_shortname(self.env, t),
                                    class_=status),
                                message=ticketsystem.format_summary(
                                    summary, status, resolution, type)),
                           from_utimestamp(ts), author,
                           shorten_result(desc, terms))

        # Attachments
        for result in AttachmentModule(self.env).get_search_results(
            req, ticket_realm, terms):
            yield result

    # ITimelineEventProvider methods

    def get_timeline_filters(self, req):
        if 'TICKET_VIEW' in req.perm:
            yield ('ticket', _("Tickets opened and closed"))
            if self.timeline_details:
                yield ('ticket_details', _("Ticket updates"), True)

    def get_timeline_events(self, req, start, stop, filters):
        ts_start = to_utimestamp(start)
        ts_stop = to_utimestamp(stop)

        status_map = {'new': ('newticket', 'created'),
                      'reopened': ('reopenedticket', 'reopened'),
                      'closed': ('closedticket', 'closed'),
                      'edit': ('editedticket', 'updated')}

        ticket_realm = Resource(self.realm)

        field_labels = TicketSystem(self.env).get_ticket_field_labels()

        def produce_event(values, status, fields, comment, cid):
            id, ts, author, type, summary, description, component = values
            ticket = ticket_realm(id=id)
            if 'TICKET_VIEW' not in req.perm(ticket):
                return None
            resolution = fields.get('resolution')
            info = ''
            if status == 'edit':
                if 'ticket_details' in filters:
                    if fields:
                        labels = [tag.i(field_labels.get(k, k.capitalize()))
                                  for k in fields]
                        info = tagn_("%(labels)s changed",
                                     "%(labels)s changed", len(labels),
                                     labels=separated(labels, ', ')) + tag.br()
                else:
                    return None
            elif 'ticket' in filters:
                if status == 'closed' and resolution:
                    if resolution and comment:
                        info = _("%(title)s: %(message)s", title=resolution,
                                 message='')  # typographical translation (fr)
                    else:
                        info = resolution
            else:
                return None
            kind, verb = status_map[status]
            return (kind, from_utimestamp(ts), author,
                    (ticket, verb, info, summary, status, resolution, type,
                     description, component, comment, cid))

        def produce_ticket_change_events(db):
            data = None
            for (id, t, author, type, summary,
                 component, field, oldvalue, newvalue) in db("""
                    SELECT t.id, tc.time, tc.author, t.type, t.summary,
                           t.component, tc.field, tc.oldvalue, tc.newvalue
                    FROM ticket_change tc
                    INNER JOIN ticket t ON
                        t.id = tc.ticket AND tc.time>=%%s AND tc.time<=%%s
                    LEFT OUTER JOIN enum p ON
                        p.type='priority' AND p.name=t.priority
                    ORDER BY tc.time, COALESCE(p.value,'')='', %s, tc.ticket
                    """ % db.cast('p.value', 'int'), (ts_start, ts_stop)):
                if not (oldvalue or newvalue):
                    # ignore empty change corresponding to custom field
                    # created (None -> '') or deleted ('' -> None)
                    continue
                if not data or (id, t) != data[:2]:
                    if data:
                        ev = produce_event(data, status, fields, comment,
                                           cid)
                        if ev:
                            yield (ev, data[1])
                    status, fields, comment, cid = 'edit', {}, '', None
                    data = (id, t, author, type, summary, None, component)
                if field == 'comment':
                    comment = newvalue
                    cid = oldvalue and oldvalue.split('.')[-1]
                    # Always use the author from the comment field
                    data = data[:2] + (author,) + data[3:]
                elif field == 'status' and \
                        newvalue in ('reopened', 'closed'):
                    status = newvalue
                elif field[0] != '_':
                    # properties like _comment{n} are hidden
                    fields[field] = newvalue
            if data:
                ev = produce_event(data, status, fields, comment, cid)
                if ev:
                    yield (ev, data[1])

        # Ticket changes
        with self.env.db_query as db:
            if 'ticket' in filters or 'ticket_details' in filters:
                prev_t = None
                prev_ev = None
                batch_ev = None
                for ev, t in produce_ticket_change_events(db):
                    if batch_ev:
                        if prev_t == t:
                            ticket = ev[3][0]
                            batch_ev[3][0].append(ticket.id)
                        else:
                            yield batch_ev
                            prev_ev = ev
                            prev_t = t
                            batch_ev = None
                    elif prev_t and prev_t == t:
                        prev_ticket = prev_ev[3][0]
                        ticket = ev[3][0]
                        tickets = [prev_ticket.id, ticket.id]
                        batch_data = (tickets,) + ev[3][1:]
                        batch_ev = ('batchmodify', ev[1], ev[2], batch_data)
                    else:
                        if prev_ev:
                            yield prev_ev
                        prev_ev = ev
                        prev_t = t
                if batch_ev:
                    yield batch_ev
                elif prev_ev:
                    yield prev_ev

                # New tickets
                if 'ticket' in filters:
                    for row in db("""SELECT id, time, reporter, type, summary,
                                            description, component
                                     FROM ticket WHERE time>=%s AND time<=%s
                                     """, (ts_start, ts_stop)):
                        ev = produce_event(row, 'new', {}, None, None)
                        if ev:
                            yield ev

            # Attachments
            if 'ticket_details' in filters:
                for event in AttachmentModule(self.env).get_timeline_events(
                    req, ticket_realm, start, stop):
                    yield event

    def render_timeline_event(self, context, field, event):
        kind = event[0]
        if kind == 'batchmodify':
            return self._render_batched_timeline_event(context, field, event)
        ticket, verb, info, summary, status, resolution, type, \
                description, component, comment, cid = event[3]
        if field == 'url':
            href = context.href.ticket(ticket.id)
            if cid:
                href += '#comment:' + cid
            return href
        elif field == 'title':
            title = TicketSystem(self.env).format_summary(summary, status,
                                                          resolution, type)
            message = {
                'created': N_("Ticket %(ticketref)s (%(summary)s) created"),
                'reopened': N_("Ticket %(ticketref)s (%(summary)s) reopened"),
                'closed': N_("Ticket %(ticketref)s (%(summary)s) closed"),
                'updated': N_("Ticket %(ticketref)s (%(summary)s) updated"),
            }[verb]
            # Add component as prefix to summary if enabled and available
            component_prefix = ''
            if self.timeline_component and component:
                component_prefix = component + ' - '
            summary_complete = component_prefix + shorten_line(summary)
            return tag_(message,
                        ticketref=tag.em('#', ticket.id, title=title),
                        summary=summary_complete)
        elif field == 'description':
            descr = message = ''
            if status == 'new':
                message = description
            else:
                descr = info
                message = comment
            t_context = context.child(resource=ticket)
            t_context.set_hints(preserve_newlines=self.must_preserve_newlines)
            if status == 'new' and \
                    context.get_hint('wiki_flavor') == 'oneliner':
                flavor = self.timeline_newticket_formatter
                t_context.set_hints(wiki_flavor=flavor,
                                    shorten_lines=flavor == 'oneliner')
            return descr + format_to(self.env, None, t_context, message)

    def _render_batched_timeline_event(self, context, field, event):
        tickets, verb, info, summary, status, resolution, type, \
                description, component, comment, cid = event[3]
        if field == 'url':
            return context.href.query(id=','.join(str(t) for t in tickets))
        elif field == 'title':
            ticketids = u',\u200b'.join(str(t) for t in tickets)
            title = _("Tickets %(ticketids)s", ticketids=ticketids)
            return tag_("Tickets %(ticketlist)s batch updated",
                        ticketlist=tag.em('#', ticketids, title=title))
        elif field == 'description':
            t_context = context()
            t_context.set_hints(preserve_newlines=self.must_preserve_newlines)
            return info + format_to(self.env, None, t_context, comment)

    # Internal methods

    def _get_action_controls(self, req, ticket):
        # action_controls is an ordered list of "renders" tuples, where
        # renders is a list of (action_key, label, widgets, hints)
        # representing the user interface for each action
        action_controls = []
        sorted_actions = TicketSystem(self.env).get_available_actions(req,
                                                                      ticket)
        for action in sorted_actions:
            labels = []
            hints = []
            widgets = []
            for controller in self._get_action_controllers(req, ticket,
                                                           action):
                label, widget, hint = controller.render_ticket_action_control(
                    req, ticket, action)
<<<<<<< HEAD
                labels.append(label)
                widgets.append(widget)
                hints.append(hint)
            action_controls.append((action, labels[0], tag(widgets), hints))
=======
                if label is None:
                    continue
                if not first_label:
                    first_label = label
                widgets.append(widget)
                hints.append(hint)
            if first_label:
                action_controls.append((action, first_label, tag(widgets), hints))
>>>>>>> 5309d721

        # The default action is the first in the action_controls list.
        selected_action = req.args.get('action')
        if not selected_action and action_controls:
            selected_action = action_controls[0][0]

        if not action_controls:
            add_warning(req, tag_("There are no workflow actions defined for "
                                  "this ticket's status."))

        return action_controls, selected_action

    def _get_action_controllers(self, req, ticket, action):
        """Generator yielding the controllers handling the given `action`"""
        for controller in TicketSystem(self.env).action_controllers:
            actions = [a for w, a in
                       controller.get_ticket_actions(req, ticket) or []]
            if action in actions:
                yield controller

    def _process_newticket_request(self, req):
        req.perm(self.realm).require('TICKET_CREATE')
        ticket = model.Ticket(self.env)

        plain_fields = True  # support for /newticket?version=0.11 GETs
        field_reporter = 'reporter'

        if req.method == 'POST':
            plain_fields = False
            field_reporter = 'field_reporter'

        self._populate(req, ticket, plain_fields)

        reporter_id = req.args.get(field_reporter) or \
                      get_reporter_id(req, 'author')
        ticket['reporter'] = reporter_id

        preview = 'preview' in req.args
        if preview or req.method == 'POST':
            actions = TicketSystem(self.env) \
                      .get_available_actions(req, ticket)
            default_action = actions[0] if len(actions) > 0 else None
            action = req.args.get('action', default_action)
            valid = True
            # Do any action on the ticket?
            if action and action not in actions:
                valid = False
                add_warning(req, _('The action "%(name)s" is not available.',
                                   name=action))

            field_changes, problems = self.get_ticket_changes(req, ticket,
                                                              action)
            if problems:
                valid = False
                for problem in problems:
                    add_warning(req, problem)
                add_warning(req,
                            tag_("Please review your configuration, "
                                 "probably starting with %(section)s "
                                 "in your %(tracini)s.",
                                 section=tag.pre('[ticket]', tag.br(),
                                                 'workflow = ...'),
                                 tracini=tag.code('trac.ini')))

            # Apply changes made by the workflow
            self._apply_ticket_changes(ticket, field_changes)

            valid &= self._validate_ticket(req, ticket)
            if not preview and req.method == 'POST':
                if valid:
                    # redirects on success
                    self._do_create(req, ticket, action)
                # else fall through in a preview
                req.args['preview'] = True

        action_controls, selected_action = \
            self._get_action_controls(req, ticket)
        disable_submit = not action_controls

        # Preview a new ticket
        data = self._prepare_data(req, ticket)
        data.update({
            'author_id': reporter_id,
            'actions': [],
            'version': None,
            'description_change': None,
            'action_controls': action_controls,
            'action': selected_action,
            'disable_submit': disable_submit,
        })

        fields = self._prepare_fields(req, ticket)

        data['fields'] = fields
        data['fields_map'] = {field['name']: i
                              for i, field in enumerate(fields)}

        if req.is_xhr:
            data['preview_mode'] = True
            data['chrome_info_script'] = chrome_info_script
            return 'ticket_box.html', data

        add_stylesheet(req, 'common/css/ticket.css')
        chrome = Chrome(self.env)
        chrome.add_wiki_toolbars(req)
        if not disable_submit:
            chrome.add_auto_preview(req)
        chrome.add_jquery_ui(req)
        return 'ticket.html', data

    def _process_ticket_request(self, req):
        id = req.args.getint('id')
        version = req.args.getint('version', None)

        if req.is_xhr and 'preview_comment' in req.args:
            context = web_context(req, self.realm, id, version)
            escape_newlines = self.must_preserve_newlines
            rendered = format_to_html(self.env, context,
                                      req.args.get('edited_comment', ''),
                                      escape_newlines=escape_newlines) + \
                       chrome_info_script(req)
            req.send(rendered.encode('utf-8'))

        req.perm(self.realm, id, version).require('TICKET_VIEW')
        ticket = model.Ticket(self.env, id, version=version)
        action = req.args.get('action', ('history' in req.args and 'history' or
                                         'view'))

        data = self._prepare_data(req, ticket)

        if action in ('history', 'diff'):
            field = req.args.get('field')
            if field:
                text_fields = [field]
            else:
                text_fields = [field['name'] for field in ticket.fields if
                               field['type'] == 'textarea']
            if action == 'history':
                return self._render_history(req, ticket, data, text_fields)
            elif action == 'diff':
                return self._render_diff(req, ticket, data, text_fields)
        elif action == 'comment-history':
            req.args.require('cnum')
            cnum = req.args.getint('cnum')
            return self._render_comment_history(req, ticket, data, cnum)
        elif action == 'comment-diff':
            req.args.require('cnum')
            cnum = req.args.getint('cnum')
            return self._render_comment_diff(req, ticket, data, cnum)
        elif 'preview_comment' in req.args:
            field_changes = {}
            data.update({'action': None,
                         'reassign_owner': req.authname,
                         'resolve_resolution': None,
                         'start_time': ticket['changetime']})
            self._validate_ticket(req, ticket)
        elif 'cancel_comment' in req.args:
            req.redirect(req.href.ticket(ticket.id))
        elif 'edit_comment' in req.args:
            comment = req.args.get('edited_comment', '')
            cnum = req.args.getint('cnum_edit')
            change = ticket.get_change(cnum)
            if not change:
                raise TracError(_("Comment %(num)s not found", num=cnum))
            comment_resource = \
                Resource('comment', cnum, parent=ticket.resource)
            req.perm(comment_resource).require('TICKET_EDIT_COMMENT')
            if self._validate_ticket(req, ticket):
                ticket.modify_comment(change['date'], req.authname, comment)
                req.redirect(req.href.ticket(ticket.id) +
                             '#comment:%d' % cnum)
            else:
                field_changes = {}
                data.update({'action': None,
                             'reassign_owner': req.authname,
                             'resolve_resolution': None,
                             'start_time': ticket['changetime']})
        elif req.method == 'POST':

            valid = True

            # Do any action on the ticket?
            actions = TicketSystem(self.env).get_available_actions(req, ticket)
            if action not in actions:
                valid = False
                add_warning(req, _('The action "%(name)s" is not available.',
                                   name=action))

            # We have a bit of a problem.  There are two sources of changes to
            # the ticket: the user, and the workflow.  We need to show all the
            # changes that are proposed, but we need to be able to drop the
            # workflow changes if the user changes the action they want to do
            # from one preview to the next.
            #
            # the _populate() call pulls all the changes from the webpage; but
            # the webpage includes both changes by the user and changes by the
            # workflow... so we aren't able to differentiate them clearly.

            self._populate(req, ticket) # Apply changes made by the user
            field_changes, problems = self.get_ticket_changes(req, ticket,
                                                              action)
            if problems:
                valid = False
                for problem in problems:
                    add_warning(req, problem)
                add_warning(req,
                            tag_("Please review your configuration, "
                                 "probably starting with %(section)s "
                                 "in your %(tracini)s.",
                                 section=tag.pre('[ticket]', tag.br(),
                                                 'workflow = ...'),
                                 tracini=tag.code('trac.ini')))

            # Apply changes made by the workflow
            self._apply_ticket_changes(ticket, field_changes)
            # Unconditionally run the validation so that the user gets
            # information any and all problems.  But it's only valid if it
            # validates and there were no problems with the workflow side of
            # things.
            valid &= self._validate_ticket(req, ticket, not valid)
            if 'submit' in req.args:
                if valid:
                    # redirected if successful
                    self._do_save(req, ticket, action)
                # else fall through in a preview
                req.args['preview'] = True

            # Preview an existing ticket (after a Preview or a failed Save)
            start_time = from_utimestamp(int(req.args.get('start_time', 0)))
            data.update({
                'action': action, 'start_time': start_time,
                'reassign_owner': (req.args.get('reassign_choice')
                                   or req.authname),
                'resolve_resolution': req.args.get('resolve_choice'),
            })
        else: # simply 'View'ing the ticket
            field_changes = {}
            data.update({'action': None,
                         'reassign_owner': req.authname,
                         'resolve_resolution': None,
                         # Store a timestamp for detecting "mid air collisions"
                         'start_time': ticket['changetime']})

        data.update({'comment': req.args.get('comment'),
                     'cnum_edit': req.args.get('cnum_edit'),
                     'edited_comment': req.args.get('edited_comment'),
                     'cnum_hist': req.args.get('cnum_hist'),
                     'cversion': req.args.get('cversion')})

        self._insert_ticket_data(req, ticket, data,
                                 get_reporter_id(req, 'author'), field_changes)

        if req.is_xhr:
            data['preview_mode'] = bool(data['change_preview']['fields'])
            data['chrome_info_script'] = chrome_info_script
            return 'ticket_preview.html', data

        mime = Mimeview(self.env)
        format = req.args.get('format')
        if format:
            # FIXME: mime.send_converted(context, ticket, 'ticket_x') (#3332)
            filename = 't%d' % ticket.id if format != 'rss' else None
            mime.send_converted(req, 'trac.ticket.Ticket', ticket,
                                format, filename=filename)

        def add_ticket_link(css_class, id):
            t = ticket.resource(id=id, version=None)
            if t:
                add_link(req, css_class, req.href.ticket(id),
                         _("Ticket #%(id)s", id=id))

        global_sequence = True
        # If the ticket is being shown in the context of a query, add
        # links to help navigate in the query result set
        if 'query_tickets' in req.session:
            tickets = req.session['query_tickets'].split()
            if str(ticket.id) in tickets:
                idx = tickets.index(str(ticket.id))
                if idx > 0:
                    add_ticket_link('first', tickets[0])
                    add_ticket_link('prev', tickets[idx - 1])
                if idx < len(tickets) - 1:
                    add_ticket_link('next', tickets[idx + 1])
                    add_ticket_link('last', tickets[-1])
                add_link(req, 'up', req.session['query_href'])
                global_sequence = False
        if global_sequence:
            with self.env.db_query as db:
                for min_id, max_id in db(
                        "SELECT min(id), max(id) FROM ticket"):
                    min_id = int(min_id)
                    max_id = int(max_id)
                    if min_id < ticket.id:
                        add_ticket_link('first', min_id)
                        for prev_id, in db(
                                "SELECT max(id) FROM ticket WHERE id < %s",
                                (ticket.id,)):
                            add_ticket_link('prev', int(prev_id))
                    if ticket.id < max_id:
                        add_ticket_link('last', max_id)
                        for next_id, in db(
                                "SELECT min(id) FROM ticket WHERE %s < id",
                                (ticket.id,)):
                            add_ticket_link('next', int(next_id))
                    break

        # Data need for Javascript-specific logic
        old_values = {name: ticket[name]
                      for name in [field['name'] for field in ticket.fields]}
        old_values['id'] = ticket.id
        add_script_data(req, {'comments_prefs': self._get_prefs(req),
                              'old_values': old_values,
                              'changes': data['changes'],
                              })
        add_stylesheet(req, 'common/css/ticket.css')
        chrome = Chrome(self.env)
        chrome.add_wiki_toolbars(req)
        if not data['disable_submit']:
            chrome.add_auto_preview(req)
        chrome.add_jquery_ui(req)

        # Add registered converters
        for conversion in mime.get_supported_conversions('trac.ticket.Ticket'):
            format = conversion.key
            conversion_href = get_resource_url(self.env, ticket.resource,
                                               req.href, format=format)
            if format == 'rss':
                conversion_href = auth_link(req, conversion_href)
            add_link(req, 'alternate', conversion_href, conversion.name,
                     conversion.out_mimetype, format)

        prevnext_nav(req, _("Previous Ticket"), _("Next Ticket"),
                     _("Back to Query"))

        return 'ticket.html', data

    def _get_prefs(self, req):
        return {'comments_order': req.session.get('ticket_comments_order',
                                                  'oldest'),
                'show_prop_changes': req.session.get('ticket_show_prop_changes',
                                                     'true'),
                'show_comments': req.session.get('ticket_show_comments',
                                                 'true')}

    def _prepare_data(self, req, ticket, absurls=False):
        return {'ticket': ticket, 'to_utimestamp': to_utimestamp,
                'context': web_context(req, ticket.resource, absurls=absurls),
                'preserve_newlines': self.must_preserve_newlines,
                'emtpy': empty}

    def _cc_list(self, cc):
        return Chrome(self.env).cc_list(cc)

    def _toggle_cc(self, req, cc):
        """Return an (action, recipient) tuple corresponding to a change
        of CC status for this user relative to the current `cc_list`."""
        entry = None
        if req.is_authenticated:
            entry = req.authname
        else:
            email = req.session.get('email', '').strip()
            if email:
                entry = email
            else:
                author = get_reporter_id(req, 'author').strip()
                if author and author != 'anonymous':
                    email = author.split()[-1]
                    if email.startswith('<') and email.endswith('>'):
                        entry = email.strip('<>')
        action = None
        cc_list = self._cc_list(cc)
        if entry:
            action = 'remove' if entry in cc_list else 'add'
        return action, entry, cc_list

    def _populate(self, req, ticket, plain_fields=False):
        if not plain_fields:
            fields = {k[6:]: req.args.get(k) for k in req.args
                      if k.startswith('field_') and
                         'revert_' + k[6:] not in req.args}
            # Handle revert of checkboxes (in particular, revert to 1)
            for k in list(fields):
                if k.startswith('checkbox_'):
                    k = k[9:]
                    if 'revert_' + k in req.args:
                        fields[k] = ticket[k]
        else:
            fields = {k: req.args.get(k) for k in req.args}
        # Prevent direct changes to protected fields (status and resolution are
        # set in the workflow, in get_ticket_changes())
        for each in model.Ticket.protected_fields:
            fields.pop(each, None)
            fields.pop('checkbox_' + each, None)    # See Ticket.populate()
        for field, value in fields.iteritems():
            if field in ticket.time_fields:
                try:
                    fields[field] = user_time(req, parse_date, value) \
                                    if value else None
                except TracError as e:
                    # Handle bad user input for custom time fields gracefully.
                    if field in ticket.custom_fields:
                        # Leave it to _validate_ticket() to complain.
                        fields[field] = value
                    else:
                        raise TracError(e)
        ticket.populate(fields)
        # special case for updating the Cc: field
        if 'cc_update' in req.args and 'revert_cc' not in req.args:
            cc_action, cc_entry, cc_list = self._toggle_cc(req, ticket['cc'])
            if cc_action == 'remove':
                cc_list.remove(cc_entry)
            elif cc_action == 'add':
                cc_list.append(cc_entry)
            ticket['cc'] = ', '.join(cc_list)

    def _get_history(self, req, ticket):
        history = []
        for change in self.rendered_changelog_entries(req, ticket):
            if change['permanent']:
                change['version'] = change['cnum']
                history.append(change)
        return history

    def _render_history(self, req, ticket, data, text_fields):
        """Extract the history for a ticket description."""
        req.perm(ticket.resource).require('TICKET_VIEW')

        history = self._get_history(req, ticket)
        history.reverse()
        history = [c for c in history if any(f in text_fields
                                             for f in c['fields'])]
        history.append({'version': 0, 'comment': "''Initial version''",
                        'date': ticket['time'],
                        'author': ticket['reporter']  # not 100% accurate...
                        })
        data.update({'title': _("Ticket History"),
                     'resource': ticket.resource,
                     'history': history})

        add_ctxtnav(req, _("Back to Ticket #%(num)s", num=ticket.id),
                    req.href.ticket(ticket.id))
        return 'history_view.html', data

    def _render_diff(self, req, ticket, data, text_fields):
        """Show differences between two versions of a ticket description.

        `text_fields` is optionally a list of fields of interest, that are
        considered for jumping to the next change.
        """
        new_version = req.args.getint('version', 1)
        old_version = req.args.getint('old_version', new_version)
        if old_version > new_version:
            old_version, new_version = new_version, old_version

        # get the list of versions having a description change
        history = self._get_history(req, ticket)
        changes = {}
        descriptions = []
        old_idx = new_idx = -1  # indexes in descriptions
        for change in history:
            version = change['version']
            changes[version] = change
            if any(f in text_fields for f in change['fields']):
                if old_version and version <= old_version:
                    old_idx = len(descriptions)
                if new_idx == -1 and new_version and version >= new_version:
                    new_idx = len(descriptions)
                descriptions.append((version, change))

        # determine precisely old and new versions
        if old_version == new_version:
            if new_idx >= 0:
                old_idx = new_idx - 1
        if old_idx >= 0:
            old_version, old_change = descriptions[old_idx]
        else:
            old_version, old_change = 0, None
        num_changes = new_idx - old_idx
        if new_idx >= 0:
            new_version, new_change = descriptions[new_idx]
        else:
            raise TracError(_("No differences to show"))

        tnew = ticket.resource(version=new_version)
        told = ticket.resource(version=old_version)

        req.perm(tnew).require('TICKET_VIEW')
        req.perm(told).require('TICKET_VIEW')

        # determine prev and next versions
        prev_version = old_version
        next_version = None
        if new_idx < len(descriptions) - 1:
            next_version = descriptions[new_idx+1][0]

        # -- old properties (old_ticket) and new properties (new_ticket)

        # assume a linear sequence of change numbers, starting at 1, with gaps
        def replay_changes(values, old_values, from_version, to_version):
            for version in xrange(from_version, to_version+1):
                if version in changes:
                    for k, v in changes[version]['fields'].iteritems():
                        values[k] = v['new']
                        if old_values is not None and k not in old_values:
                            old_values[k] = v['old']

        old_ticket = {}
        if old_version:
            replay_changes(old_ticket, None, 1, old_version)

        new_ticket = dict(old_ticket)
        replay_changes(new_ticket, old_ticket, old_version+1, new_version)

        field_labels = TicketSystem(self.env).get_ticket_field_labels()

        changes = []

        def version_info(t, field=None):
            path = _("Ticket #%(id)s", id=ticket.id)
            # TODO: field info should probably be part of the Resource as well
            if field:
                path = tag(path, Markup(' &ndash; '),
                           field_labels.get(field, field.capitalize()))
            if t.version:
                rev = _("Version %(num)s", num=t.version)
                shortrev = 'v%d' % t.version
            else:
                rev, shortrev = _("Initial Version"), _("initial")
            return {'path':  path, 'rev': rev, 'shortrev': shortrev,
                    'href': get_resource_url(self.env, t, req.href)}

        # -- prop changes
        props = []
        for k, v in new_ticket.iteritems():
            if k not in text_fields:
                old, new = old_ticket[k], new_ticket[k]
                if old != new:
                    label = field_labels.get(k, k.capitalize())
                    rendered = self._render_property_diff(req, ticket, k,
                                                          old, new, tnew)
                    diff = tag.li(
                        tag_("Property %(label)s %(rendered)s",
                             label=tag.strong(label), rendered=rendered))
                    props.append({'name': label, 'field': k, 'diff': diff})
        changes.append({'props': props, 'diffs': [],
                        'new': version_info(tnew),
                        'old': version_info(told)})

        # -- text diffs
        diff_style, diff_options, diff_data = get_diff_options(req)
        diff_context = 3
        for option in diff_options:
            if option.startswith('-U'):
                diff_context = int(option[2:])
                break
        if diff_context < 0:
            diff_context = None

        for field in text_fields:
            old_text = old_ticket.get(field)
            old_text = old_text.splitlines() if old_text else []
            new_text = new_ticket.get(field)
            new_text = new_text.splitlines() if new_text else []
            diffs = diff_blocks(old_text, new_text, context=diff_context,
                                ignore_blank_lines='-B' in diff_options,
                                ignore_case='-i' in diff_options,
                                ignore_space_changes='-b' in diff_options)

            changes.append({'diffs': diffs, 'props': [], 'field': field,
                            'new': version_info(tnew, field),
                            'old': version_info(told, field)})

        # -- prev/up/next links
        if prev_version:
            add_link(req, 'prev', get_resource_url(self.env, ticket.resource,
                                                   req.href, action='diff',
                                                   version=prev_version),
                     _("Version %(num)s", num=prev_version))
        add_link(req, 'up', get_resource_url(self.env, ticket.resource,
                                             req.href, action='history'),
                 _("Ticket History"))
        if next_version:
            add_link(req, 'next', get_resource_url(self.env, ticket.resource,
                                                   req.href, action='diff',
                                                   version=next_version),
                     _("Version %(num)s", num=next_version))

        prevnext_nav(req, _("Previous Change"), _("Next Change"),
                     _("Ticket History"))
        add_stylesheet(req, 'common/css/diff.css')
        add_script(req, 'common/js/diff.js')

        data.update({
            'title': _("Ticket Diff"),
            'resource': ticket.resource,
            'old_version': old_version, 'new_version': new_version,
            'changes': changes, 'diff': diff_data,
            'num_changes': num_changes, 'change': new_change,
            'old_ticket': old_ticket, 'new_ticket': new_ticket,
            'longcol': '', 'shortcol': ''
        })

        return 'diff_view.html', data

    def _make_comment_url(self, req, ticket, cnum, version=None):
        return req.href.ticket(ticket.id,
                               cnum_hist=cnum if version is not None else None,
                               cversion=version) + '#comment:%d' % cnum

    def _get_comment_history(self, req, ticket, cnum):
        history = []
        for version, date, author, comment in \
                ticket.get_comment_history(cnum) or []:
            history.append({
                'version': version, 'date': date, 'author': author,
                'comment': None,
                'value': comment,
                'url': self._make_comment_url(req, ticket, cnum, version)
            })
        return history

    def _render_comment_history(self, req, ticket, data, cnum):
        """Extract the history for a ticket comment."""
        req.perm(ticket.resource).require('TICKET_VIEW')
        history = self._get_comment_history(req, ticket, cnum)
        history.reverse()
        url = self._make_comment_url(req, ticket, cnum)
        data.update({
            'title': _("Ticket Comment History"),
            'resource': ticket.resource,
            'name': _("Ticket #%(num)s, comment %(cnum)d",
                      num=ticket.id, cnum=cnum),
            'url': url,
            'diff_action': 'comment-diff', 'diff_args': [('cnum', cnum)],
            'history': history,
        })
        add_ctxtnav(req, _("Back to Ticket #%(num)s", num=ticket.id), url)
        return 'history_view.html', data

    def _render_comment_diff(self, req, ticket, data, cnum):
        """Show differences between two versions of a ticket comment."""
        req.perm(ticket.resource).require('TICKET_VIEW')
        new_version = req.args.getint('version', 1)
        old_version = req.args.getint('old_version', new_version)
        if old_version > new_version:
            old_version, new_version = new_version, old_version
        elif old_version == new_version:
            old_version = new_version - 1

        history = {}
        for change in self._get_comment_history(req, ticket, cnum):
            history[change['version']] = change

        def version_info(version):
            path = _("Ticket #%(num)s, comment %(cnum)d",
                     num=ticket.id, cnum=cnum)
            if version:
                rev = _("Version %(num)s", num=version)
                shortrev = 'v%d' % version
            else:
                rev, shortrev = _("Initial Version"), _("initial")
            return {'path':  path, 'rev': rev, 'shortrev': shortrev}

        diff_style, diff_options, diff_data = get_diff_options(req)
        diff_context = 3
        for option in diff_options:
            if option.startswith('-U'):
                diff_context = int(option[2:])
                break
        if diff_context < 0:
            diff_context = None

        def get_text(version):
            try:
                text = history[version]['value']
            except KeyError:
                raise ResourceNotFound(_("No version %(version)d for comment "
                                         "%(cnum)d on ticket #%(ticket)s",
                                         version=version, cnum=cnum,
                                         ticket=ticket.id))
            return text.splitlines() if text else []

        old_text = get_text(old_version)
        new_text = get_text(new_version)
        diffs = diff_blocks(old_text, new_text, context=diff_context,
                            ignore_blank_lines='-B' in diff_options,
                            ignore_case='-i' in diff_options,
                            ignore_space_changes='-b' in diff_options)

        changes = [{'diffs': diffs, 'props': [],
                    'new': version_info(new_version),
                    'old': version_info(old_version)}]

        # -- prev/up/next links
        prev_version = old_version
        next_version = None
        if new_version < len(history) - 1:
            next_version = new_version + 1

        if prev_version:
            url = req.href.ticket(ticket.id, cnum=cnum, action='comment-diff',
                                  version=prev_version)
            add_link(req, 'prev', url, _("Version %(num)s", num=prev_version))
        add_link(req, 'up', req.href.ticket(ticket.id, cnum=cnum,
                                            action='comment-history'),
                 _("Ticket Comment History"))
        if next_version:
            url = req.href.ticket(ticket.id, cnum=cnum, action='comment-diff',
                                  version=next_version)
            add_link(req, 'next', url, _("Version %(num)s", num=next_version))

        prevnext_nav(req, _("Previous Change"), _("Next Change"),
                     _("Ticket Comment History"))
        add_stylesheet(req, 'common/css/diff.css')
        add_script(req, 'common/js/diff.js')

        data.update({
            'title': _("Ticket Comment Diff"),
            'resource': ticket.resource,
            'name': _("Ticket #%(num)s, comment %(cnum)d",
                      num=ticket.id, cnum=cnum),
            'url': self._make_comment_url(req, ticket, cnum),
            'old_url': self._make_comment_url(req, ticket, cnum, old_version),
            'new_url': self._make_comment_url(req, ticket, cnum, new_version),
            'diff_url': req.href.ticket(ticket.id, cnum=cnum,
                                        action='comment-diff',
                                        version=new_version),
            'diff_action': 'comment-diff', 'diff_args': [('cnum', cnum)],
            'old_version': old_version, 'new_version': new_version,
            'changes': changes, 'diff': diff_data,
            'num_changes': new_version - old_version,
            'change': history[new_version],
            'ticket': ticket, 'cnum': cnum,
            'longcol': '', 'shortcol': ''
        })

        return 'diff_view.html', data

    def export_csv(self, req, ticket, sep=',', mimetype='text/plain'):
        # FIXME: consider dumping history of changes here as well
        #        as one row of output doesn't seem to be terribly useful...
        fields = [f for f in ticket.fields
                  if f['name'] not in ('time', 'changetime')]
        content = io.BytesIO()
        content.write(b'\xef\xbb\xbf')   # BOM
        writer = csv.writer(content, delimiter=sep, quoting=csv.QUOTE_MINIMAL)
        writer.writerow(['id'] + [unicode(f['name']) for f in fields])

        context = web_context(req, ticket.resource)
        cols = [unicode(ticket.id)]
        for f in fields:
            name = f['name']
            value = ticket[name] or ''
            if name in ('cc', 'owner', 'reporter'):
                value = Chrome(self.env).format_emails(context, value, ' ')
            elif name in ticket.time_fields:
                format = ticket.fields.by_name(name).get('format')
                value = user_time(req, format_date_or_datetime, format,
                                  value) if value else ''
            cols.append(value.encode('utf-8'))
        writer.writerow(cols)
        return content.getvalue(), '%s;charset=utf-8' % mimetype

    def _export_rss(self, req, ticket):
        changes = []

        for change in self.rendered_changelog_entries(req, ticket):
            changes.append(change)
            # compute a change summary
            change_summary = {}
            # wikify comment
            if 'comment' in change:
                change_summary['added'] = ['comment']
            for field, values in change['fields'].iteritems():
                if field == 'description':
                    change_summary.setdefault('changed', []).append(field)
                else:
                    chg = 'changed'
                    if not values['old']:
                        chg = 'set'
                    elif not values['new']:
                        chg = 'deleted'
                    change_summary.setdefault(chg, []).append(field)
            c = change_summary.get('changed')
            if c:
                c = ngettext("%(labels)s changed", "%(labels)s changed",
                             len(c), labels=', '.join(c))
            s = change_summary.get('set')
            if s:
                s = ngettext("%(labels)s set", "%(labels)s set",
                             len(s), labels=', '.join(s))
            d = change_summary.get('deleted')
            if d:
                d = ngettext("%(labels)s deleted", "%(labels)s deleted",
                             len(d), labels=', '.join(d))
            change['title'] = _("; ").join(g for g in [c, s, d] if g)

        data = self._prepare_data(req, ticket, absurls=True)
        data['changes'] = changes
        output = Chrome(self.env).render_template(req, 'ticket.rss', data,
                                                  {'content_type':
                                                   'application/rss+xml',
                                                   'iterable': True})

        return output, 'application/rss+xml'

    # Ticket validation and changes

    def _validate_ticket(self, req, ticket, force_collision_check=False):
        valid = True
        resource = ticket.resource

        # If the ticket has been changed, check the proper permissions
        if ticket.exists and ticket._old:
            # Status and resolution can be modified by the workflow even
            # without having TICKET_CHGPROP
            changed = set(ticket._old) - {'status', 'resolution'}
            if 'description' in changed \
                    and 'TICKET_EDIT_DESCRIPTION' not in req.perm(resource):
                add_warning(req, _("No permission to edit the ticket "
                                   "description."))
                valid = False
            changed.discard('description')
            if 'reporter' in changed \
                    and 'TICKET_ADMIN' not in req.perm(resource):
                add_warning(req, _("No permission to change the ticket "
                                   "reporter."))
                valid = False
            changed.discard('reporter')
            if changed and 'TICKET_CHGPROP' not in req.perm(resource):
                add_warning(req, _("No permission to change ticket fields."))
                valid = False
            if not valid:
                ticket.populate(ticket._old)

        comment = req.args.get('comment')
        if comment and 'TICKET_APPEND' not in req.perm(resource):
            add_warning(req, _("No permissions to add a comment."))
            valid = False

        # Mid air collision?
        if ticket.exists and (ticket._old or comment or force_collision_check):
            changetime = str(to_utimestamp(ticket['changetime']))
            if 'preview' in req.args and \
                    req.args.get('start_time') != changetime:
                add_warning(req, _("This ticket has been modified since you "
                                   "started editing."))
            elif req.args.get('view_time') != changetime:
                add_warning(req, _("Your changes have not been saved because "
                                   "this ticket has been modified since you "
                                   "started editing."))
                valid = False

        # Validate comment id: replyto must be 'description' or a number
        replyto = req.args.get('replyto') or 0
        if replyto != 'description' and as_int(replyto, None) is None:
            # Shouldn't happen in "normal" circumstances, hence not a warning
            raise TracValueError(_("Invalid comment threading identifier"))

        # Validate custom rules.
        comment = comment or req.args.get('edited_comment')
        for manipulator in self.ticket_manipulators:
            if hasattr(manipulator, 'validate_comment'):
                for message in manipulator.validate_comment(req, comment):
                    valid = False
                    add_warning(req, tag_("The ticket comment is invalid: "
                                          "%(message)s",
                                          message=message))

            for field, message in manipulator.validate_ticket(req, ticket):
                valid = False
                if field:
                    add_warning(req, tag_("The ticket field %(field)s is "
                                          "invalid: %(message)s",
                                          field=tag.strong(field),
                                          message=message))
                else:
                    add_warning(req, message)

        return valid

    def _do_create(self, req, ticket, action):
        # Save the action controllers we need to call side-effects for before
        # we save the changes to the ticket.
        controllers = list(self._get_action_controllers(req, ticket, action))

        ticket.insert()

        # After saving the changes, apply the side-effects.
        for controller in controllers:
            self.log.debug("Side effect for %s",
                           controller.__class__.__name__)
            controller.apply_action_side_effects(req, ticket, action)

        # Notify. Use author=req.authname rather than ticket['reporter']
        # because ticket may be created on behalf of another user (#11949).
        event = TicketChangeEvent('created', ticket, ticket['time'],
                                  req.authname)
        try:
            NotificationSystem(self.env).notify(event)
        except Exception as e:
            self.log.error("Failure sending notification on creation of "
                           "ticket #%s: %s",
                           ticket.id, exception_to_unicode(e))
            add_warning(req, tag_("The ticket has been created, but an error "
                                  "occurred while sending notifications: "
                                  "%(message)s", message=to_fragment(e)))

        # Redirect the user to the newly created ticket or add attachment
        ticketref = tag.a('#', ticket.id, href=req.href.ticket(ticket.id))
        if 'attachment' in req.args:
            add_notice(req, tag_("The ticket %(ticketref)s has been created. "
                                 "You can now attach the desired files.",
                                 ticketref=ticketref))
            req.redirect(req.href.attachment(ticket.realm, ticket.id,
                                             action='new'))
        if 'TICKET_VIEW' not in req.perm(ticket.resource):
            add_notice(req, tag_("The ticket %(ticketref)s has been created, "
                                 "but you don't have permission to view it.",
                                 ticketref=ticketref))
            req.redirect(req.href.newticket())
        req.redirect(req.href.ticket(ticket.id))

    def _do_save(self, req, ticket, action):
        # Save the action controllers we need to call side-effects for before
        # we save the changes to the ticket.
        controllers = list(self._get_action_controllers(req, ticket, action))

        # -- Save changes

        fragment = ''
        now = datetime_now(utc)
        author = get_reporter_id(req, 'author')
        comment = req.args.get('comment')
        cnum = ticket.save_changes(author, comment, when=now,
                                   replyto=req.args.get('replyto'))
        if cnum:
            fragment = '#comment:%d' % cnum
            event = TicketChangeEvent('changed', ticket, now, author, comment)
            try:
                NotificationSystem(self.env).notify(event)
            except Exception as e:
                self.log.error("Failure sending notification on change to "
                               "ticket #%s: %s",
                               ticket.id, exception_to_unicode(e))
                # TRANSLATOR: The 'change' has been saved... (link)
                change = _('change')
                if fragment:
                    change = tag.a(change, href=fragment)
                add_warning(req, tag_("The %(change)s has been saved, but an "
                                      "error occurred while sending "
                                      "notifications: %(message)s",
                                      change=change, message=to_fragment(e)))
                fragment = ''

        # After saving the changes, apply the side-effects.
        for controller in controllers:
            self.log.debug("Side effect for %s",
                           controller.__class__.__name__)
            controller.apply_action_side_effects(req, ticket, action)

        req.redirect(req.href.ticket(ticket.id) + fragment)

    def get_ticket_changes(self, req, ticket, selected_action):
        """Returns a dictionary of field changes.

        The field changes are represented as:
        `{field: {'old': oldvalue, 'new': newvalue, 'by': what}, ...}`
        """
        field_labels = TicketSystem(self.env).get_ticket_field_labels()
        field_changes = {}
        def store_change(field, old, new, author):
            field_changes[field] = {'old': old, 'new': new, 'by': author,
                                    'label': field_labels.get(field, field)}
        # Start with user changes
        for field, value in ticket._old.iteritems():
            store_change(field, value or '', ticket[field], 'user')

        # Apply controller changes corresponding to the selected action
        problems = []
        for controller in self._get_action_controllers(req, ticket,
                                                       selected_action):
            cname = controller.__class__.__name__
            action_changes = controller.get_ticket_changes(req, ticket,
                                                           selected_action)
            for key in action_changes:
                old = ticket[key]
                new = action_changes[key]
                # Check for conflicting changes between controllers
                if key in field_changes:
                    last_new = field_changes[key]['new']
                    last_by = field_changes[key]['by']
                    if last_new != new and last_by:
                        problems.append(
                            _('%(controller1)s changed "%(key)s" to '
                              '"%(val1)s", but %(controller2)s changed '
                              'it to "%(val2)s".', controller1=cname, key=key,
                              val1=new, controller2=last_by, val2=last_new))
                store_change(key, old, new, cname)

        # Detect non-changes
        for key, item in field_changes.items():
            if item['old'] == item['new']:
                del field_changes[key]
        return field_changes, problems

    def _apply_ticket_changes(self, ticket, field_changes):
        """Apply the changes obtained from `get_ticket_changes` to the ticket
        """
        for key in field_changes:
            ticket[key] = field_changes[key]['new']

    def _query_link(self, req, name, value, text=None, class_=None):
        """Return a link to /query with the appropriate name and value"""
        from trac.ticket.query import QueryModule
        if not self.env.is_component_enabled(QueryModule):
            return text or value
        args = arg_list_to_args(parse_arg_list(self.ticketlink_query))
        args[name] = value
        if name == 'resolution':
            args['status'] = 'closed'
        if text or value:
            return tag.a(text or value, href=req.href.query(args),
                         class_=class_)

    def _query_link_words(self, context, name, value):
        """Splits a list of words and makes a query link to each separately"""
        from trac.ticket.query import QueryModule
        if not (isinstance(value, basestring) and  # None or other non-splitable
                self.env.is_component_enabled(QueryModule)):
            return value
        args = arg_list_to_args(parse_arg_list(self.ticketlink_query))
        items = []
        for i, word in enumerate(re.split(r'([;,\s]+)', value)):
            if i % 2:
                items.append(word.strip() + ' ')
            elif word:
                rendered = Chrome(self.env).format_author(context, word) \
                           if name == 'cc' else word
                if not is_obfuscated(rendered):
                    word_args = args.copy()
                    word_args[name] = '~' + word
                    items.append(tag.a(rendered,
                                       href=context.href.query(word_args)))
                else:
                    items.append(rendered)
        return tag(items)

    def _prepare_fields(self, req, ticket, field_changes=None):
        context = web_context(req, ticket.resource)
        fields = []
        for field in ticket.fields:
            name = field['name']
            type_ = field['type']

            # ensure sane defaults
            field.setdefault('optional', False)
            field.setdefault('options', [])
            field.setdefault('skip', False)
            field.setdefault('editable', True)

            # enable a link to custom query for all choice fields
            if type_ not in ['text', 'textarea', 'time']:
                field['rendered'] = self._query_link(req, name, ticket[name])

            # per field settings
            if name in ('summary', 'reporter', 'description', 'owner',
                        'status', 'resolution', 'time', 'changetime'):
                field['skip'] = True
            elif name == 'milestone' and not field.get('custom'):
                milestones = [m for m in (model.Milestone(self.env, opt)
                                          for opt in field['options'])
                                if 'TICKET_CHG_MILESTONE'
                                in req.perm(m.resource)]
                field['editable'] = milestones != []
                groups = group_milestones(milestones, ticket.exists
                    and 'TICKET_ADMIN' in req.perm(ticket.resource))
                field['options'] = []
                field['optgroups'] = [
                    {'label': label, 'options': [m.name for m in milestones]}
                    for (label, milestones) in groups]
                milestone = Resource('milestone', ticket[name])
                field['rendered'] = render_resource_link(self.env, context,
                                                         milestone, 'compact')
            elif name == 'version' and not field.get('custom'):
                try:
                    version = model.Version(self.env, ticket[name])
                except ResourceNotFound:
                    pass
                else:
                    if version.time:
                        dt = user_time(req, format_datetime, version.time)
                        title = _("Released %(datetime)s", datetime=dt)
                        field['rendered'](title=title)
            elif name == 'cc':
                cc_changed = field_changes is not None and 'cc' in field_changes
                if 'TICKET_EDIT_CC' not in req.perm(ticket.resource):
                    cc = ticket._old.get('cc', ticket['cc'])
                    cc_action, cc_entry, cc_list = self._toggle_cc(req, cc)
                    cc_update = 'cc_update' in req.args \
                                and 'revert_cc' not in req.args
                    field['edit_label'] = {
                            'add': _("Add Cc"),
                            'remove': _("Remove Cc"),
                            None: _("Cc")}[cc_action]
                    field['cc_action'] = cc_action
                    field['cc_entry'] = cc_entry
                    field['cc_update'] = cc_update
                    if cc_changed:
                        field_changes['cc']['cc_update'] = cc_update
                if cc_changed:
                    # normalize the new CC: list; also remove the
                    # change altogether if there's no real change
                    old_cc_list = self._cc_list(field_changes['cc']['old'])
                    new_cc_list = self._cc_list(field_changes['cc']['new']
                                                .replace(' ', ','))
                    if new_cc_list == old_cc_list:
                        del field_changes['cc']
                    else:
                        field_changes['cc']['new'] = ','.join(new_cc_list)

            # per type settings
            if type_ in ('radio', 'select'):
                if ticket.exists and field['editable']:
                    value = ticket[name]
                    options = field['options']
                    optgroups = []
                    for x in field.get('optgroups', []):
                        optgroups.extend(x['options'])
                    if value and \
                            (value not in options and
                             value not in optgroups):
                        # Current ticket value must be visible,
                        # even if it's not among the possible values
                        options.append(value)
            elif type_ == 'checkbox':
                value = ticket[name]
                if value in ('1', '0'):
                    field['rendered'] = self._query_link(req, name, value,
                                _("yes") if value == '1' else _("no"))
            elif type_ == 'text':
                if field.get('format') == 'reference':
                    field['rendered'] = self._query_link(req, name,
                                                         ticket[name])
                elif field.get('format') == 'list':
                    field['rendered'] = self._query_link_words(context, name,
                                                               ticket[name])
            elif type_ == 'time':
                value = ticket[name]
                field['timevalue'] = value
                format = field.get('format', 'datetime')
                if isinstance(value, datetime):
                    field['edit'] = user_time(req, format_date_or_datetime,
                                              format, value)
                else:
                    field['edit'] = value or ''
                locale = getattr(req, 'lc_time', None)
                if format == 'date':
                    field['format_hint'] = get_date_format_hint(locale)
                else:
                    field['format_hint'] = get_datetime_format_hint(locale)

            fields.append(field)

        return fields

    def _insert_ticket_data(self, req, ticket, data, author_id, field_changes):
        """Insert ticket data into the template `data`"""
        replyto = req.args.get('replyto')
        data['replyto'] = replyto
        data['version'] = ticket.resource.version
        data['description_change'] = None
        data['author_id'] = author_id
        chrome = Chrome(self.env)

        # -- Ticket fields

        fields = self._prepare_fields(req, ticket, field_changes)
        fields_map = {field['name']: i for i, field in enumerate(fields)}

        # -- Ticket Change History

        def quote_original(author, original, link):
            if 'comment' not in req.args:  # i.e. comment was not yet edited
                formatted_author = \
                    chrome.format_author(req, author, show_email=False)
                data['comment'] = '\n'.join(
                    ["Replying to [%s %s]:" % (link, formatted_author)] +
                    ["> %s" % line for line in original.splitlines()] + [''])

        if replyto == 'description':
            quote_original(ticket['reporter'], ticket['description'],
                           'ticket:%d' % ticket.id)
        values = {}
        replies = {}
        changes = []
        cnum = 0
        skip = False
        start_time = data.get('start_time', ticket['changetime'])
        conflicts = set()
        for change in self.rendered_changelog_entries(req, ticket):
            # change['permanent'] is false for attachment changes; true for
            # other changes.
            if change['permanent']:
                cnum = change['cnum']
                if ticket.resource.version is not None and \
                        cnum > ticket.resource.version:
                    # Retrieve initial ticket values from later changes
                    for k, v in change['fields'].iteritems():
                        if k not in values:
                            values[k] = v['old']
                    skip = True
                else:
                    # keep track of replies threading
                    if 'replyto' in change:
                        replies.setdefault(change['replyto'], []).append(cnum)
                    # eventually cite the replied to comment
                    if replyto == str(cnum):
                        quote_original(change['author'], change['comment'],
                                       'comment:%s' % replyto)
                    if ticket.resource.version:
                        # Override ticket value by current changes
                        for k, v in change['fields'].iteritems():
                            values[k] = v['new']
                    if 'description' in change['fields']:
                        data['description_change'] = change
                if change['date'] > start_time:
                    conflicts.update(change['fields'])
            if not skip:
                changes.append(change)

        if ticket.resource.version is not None:
            ticket.populate(values)

        # retrieve close time from changes
        closetime = None
        for c in changes:
            s = c['fields'].get('status')
            if s:
                closetime = c['date'] if s['new'] == 'closed' else None

        # Workflow support
        action_controls, selected_action = \
            self._get_action_controls(req, ticket)

        # Insert change preview
        change_preview = {
            'author': author_id, 'fields': field_changes, 'preview': True,
            'comment': req.args.get('comment', data.get('comment')),
            'comment_history': {},
        }
        replyto = req.args.get('replyto')
        if replyto:
            change_preview['replyto'] = replyto
        if req.method == 'POST':
            self._apply_ticket_changes(ticket, field_changes)
            self._render_property_changes(req, ticket, field_changes)

        if ticket.resource.version is not None: ### FIXME
            ticket.populate(values)

        context = web_context(req, ticket.resource)

        # Display the owner and reporter links when not obfuscated
        for role in 'reporter', 'owner':
            user = ticket[role]
            formatted_user = chrome.format_author(req, user)
            if not is_obfuscated(formatted_user):
                data['%s_link' % role] = self._query_link(
                    req, role, user, formatted_user,
                    class_=chrome.author_class(req, user))
        data.update({
            'context': context, 'conflicts': conflicts,
            'fields': fields, 'fields_map': fields_map,
            'changes': changes, 'replies': replies,
            'attachments': AttachmentModule(self.env).attachment_data(context),
            'action_controls': action_controls, 'action': selected_action,
            'change_preview': change_preview, 'closetime': closetime,
            'disable_submit': len(action_controls) == 0,
        })

    def rendered_changelog_entries(self, req, ticket, when=None):
        """Iterate on changelog entries, consolidating related changes
        in a `dict` object.
        """
        attachment_realm = ticket.resource.child('attachment')
        for group in self.grouped_changelog_entries(ticket, when=when):
            t = ticket.resource(version=group.get('cnum'))
            if 'TICKET_VIEW' in req.perm(t):
                self._render_property_changes(req, ticket, group['fields'], t)
                if 'attachment' in group['fields']:
                    filename = group['fields']['attachment']['new']
                    attachment = attachment_realm(id=filename)
                    if 'ATTACHMENT_VIEW' not in req.perm(attachment):
                        del group['fields']['attachment']
                        if not group['fields']:
                            continue
                yield group

    def _render_property_changes(self, req, ticket, fields, resource_new=None):
        for field, changes in fields.iteritems():
            new, old = changes['new'], changes['old']
            changes['rendered'] = \
                self._render_property_diff(req, ticket, field, old, new,
                                           resource_new)

    def _render_property_diff(self, req, ticket, field, old, new,
                              resource_new=None):

        def render_list(elt_renderer, separator, old_list, new_list):
            if not elt_renderer:
                elt_renderer = lambda e: e
            added = [elt_renderer(x) for x in new_list if x not in old_list]
            remvd = [elt_renderer(x) for x in old_list if x not in new_list]
            added = added and tagn_("%(value)s added", "%(value)s added",
                                    len(added),
                                    value=separated(added, separator))
            remvd = remvd and tagn_("%(value)s removed", "%(value)s removed",
                                    len(remvd),
                                    value=separated(remvd, separator))
            if added or remvd:
                return tag(added, added and remvd and _("; "), remvd)

        def render_default(old, new):
            if old and new:
                rendered = tag(tag.span(old, class_='trac-field-old'), u' → ',
                               tag.span(new, class_='trac-field-new'))
            elif not old and new:
                rendered = tag(u'→ ', tag.span(new, class_='trac-field-new'))
            else:  # old and not new
                rendered = tag.span(old, class_='trac-field-deleted')
            return rendered

        chrome = Chrome(self.env)
        def authorinfo(author):
            resource = resource_new or ticket.resource
            return chrome.authorinfo(req, author, resource=resource)

        field_info = ticket.fields.by_name(field, {})
        type_ = field_info.get('type')
        # per name special rendering of diffs
        if field == 'cc':
            old_list, new_list = self._cc_list(old), self._cc_list(new)
            rendered = render_list(authorinfo, ' ', old_list, new_list)
        elif field in ('reporter', 'owner'):
            old_author = authorinfo(old)
            new_author = authorinfo(new)
            if old and not new:
                rendered = tag_("%(value)s removed", value=old_author)
            elif new and not old:
                rendered = tag_("set to %(value)s", value=new_author)
            else:  # old and new:
                rendered = tag_("changed from %(old)s to %(new)s",
                                old=old_author, new=new_author)
        # per type special rendering of diffs
        elif type_ == 'checkbox':
            rendered = _("set") if new == '1' else _("unset")
        elif type_ == 'textarea':
            if not resource_new:
                rendered = _("modified")
            else:
                href = get_resource_url(self.env, resource_new, req.href,
                                        action='diff')
                # TRANSLATOR: modified ('diff') (link)
                diff = tag.a(_("diff"), href=href)
                rendered = tag_("modified (%(diff)s)", diff=diff)
        elif type_ == 'text' and field_info.get('format') == 'list':
            old_list = re.split(r'[;,\s]+', old) if old else []
            new_list = re.split(r'[;,\s]+', new) if new else []
            rendered = render_list(None, ' ', old_list, new_list)
        elif type_ == 'time':
            format_ = field_info.get('format')
            old = user_time(req, format_date_or_datetime, format_, old) \
                  if isinstance(old, datetime) else old or ''
            new = user_time(req, format_date_or_datetime, format_, new) \
                  if isinstance(new, datetime) else new or ''
            rendered = render_default(old, new)
        # default rendering
        else:
            rendered = render_default(old, new)

        return rendered

    def grouped_changelog_entries(self, ticket, when=None):
        """Iterate on changelog entries, consolidating related changes
        in a `dict` object.
        """
        field_labels = TicketSystem(self.env).get_ticket_field_labels()
        changelog = ticket.get_changelog(when=when)
        autonum = 0  # used for "root" numbers
        last_uid = current = None
        for date, author, field, old, new, permanent in changelog:
            uid = (date,) if permanent else (date, author)
            if uid != last_uid:
                if current:
                    last_comment = comment_history[max(comment_history)]
                    last_comment['comment'] = current['comment']
                    yield current
                last_uid = uid
                comment_history = {0: {'date': date}}
                current = {'date': date, 'fields': {},
                           'permanent': permanent, 'comment': '',
                           'comment_history': comment_history}
                if permanent and not when:
                    autonum += 1
                    current['cnum'] = autonum
            # some common processing for fields
            if not field.startswith('_'):
                current.setdefault('author', author)
                comment_history[0].setdefault('author', author)
            if field == 'comment':
                current['comment'] = new
                # Always take the author from the comment field if available
                current['author'] = comment_history[0]['author'] = author
                if old:
                    if '.' in old: # retrieve parent.child relationship
                        parent_num, this_num = old.split('.', 1)
                        current['replyto'] = parent_num
                    else:
                        this_num = old
                    current['cnum'] = autonum = int(this_num)
            elif field.startswith('_comment'):      # Comment edits
                rev = int(field[8:])
                comment_history.setdefault(rev, {}).update({'comment': old})
                comment_history.setdefault(rev + 1, {}).update(
                        {'author': author, 'date': from_utimestamp(int(new))})
            elif (old or new) and old != new:
                current['fields'][field] = {
                    'old': old, 'new': new,
                    'label': field_labels.get(field, field)}
        if current:
            last_comment = comment_history[max(comment_history)]
            last_comment['comment'] = current['comment']
            yield current


class DefaultTicketPolicy(Component):
    """Default permission policy for the ticket system.

    * Users with `MILESTONE_VIEW` can edit the ticket milestone field.
    * Authenticated users with `TICKET_APPEND` or `TICKET_CHGPROP` can
      edit the description of a ticket they reported.
    * Authenticated users with `TICKET_APPEND` can edit their own ticket
      comments.
    * The CC field can be edited when creating a ticket even if the
      user doesn't have `TICKET_EDIT_CC`.
    """

    implements(IPermissionPolicy)

    realm = TicketSystem.realm

    def check_permission(self, action, username, resource, perm):

        if action == 'TICKET_CHG_MILESTONE' and \
                self._is_valid_resource(resource, 'milestone') and \
                'MILESTONE_VIEW' in perm:
            return True

        if action == 'TICKET_EDIT_DESCRIPTION' and \
                username != 'anonymous' and \
                self._is_valid_resource(resource, self.realm) and \
                ('TICKET_CHGPROP' in perm or 'TICKET_APPEND' in perm):
            ticket = model.Ticket(self.env, resource.id)
            if username == ticket['reporter']:
                return True

        if action == 'TICKET_EDIT_COMMENT' and \
                username != 'anonymous' and \
                self._is_valid_resource(resource, 'comment') and \
                self._is_valid_resource(resource.parent, self.realm) and \
                'TICKET_APPEND' in perm(resource.parent):
            ticket = model.Ticket(self.env, resource.parent.id)
            change = ticket.get_change(resource.id)
            if change and username == change['author']:
                return True

        if action == 'TICKET_EDIT_CC' and \
                self._is_valid_resource(resource, self.realm, exists=False):
            ticket = model.Ticket(self.env, resource.id)
            if not ticket.exists:
                return True

    def _is_valid_resource(self, resource, expected_realm, exists=True):
        return resource and resource.realm == expected_realm and \
               (resource.id is not None if exists else resource.id is None)<|MERGE_RESOLUTION|>--- conflicted
+++ resolved
@@ -455,21 +455,13 @@
                                                            action):
                 label, widget, hint = controller.render_ticket_action_control(
                     req, ticket, action)
-<<<<<<< HEAD
+                if label is None:
+                    continue
                 labels.append(label)
                 widgets.append(widget)
                 hints.append(hint)
-            action_controls.append((action, labels[0], tag(widgets), hints))
-=======
-                if label is None:
-                    continue
-                if not first_label:
-                    first_label = label
-                widgets.append(widget)
-                hints.append(hint)
-            if first_label:
-                action_controls.append((action, first_label, tag(widgets), hints))
->>>>>>> 5309d721
+            if labels:
+                action_controls.append((action, labels[0], tag(widgets), hints))
 
         # The default action is the first in the action_controls list.
         selected_action = req.args.get('action')
