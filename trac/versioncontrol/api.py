--- conflicted
+++ resolved
@@ -265,14 +265,7 @@
 
 
 class RepositoryManager(Component):
-<<<<<<< HEAD
-    """Component registering the supported version control systems.
-
-    It provides easy access to the configured implementation.
-    """
-=======
     """Version control system manager."""
->>>>>>> 39491f6a
 
     implements(IRequestFilter, IResourceManager, IRepositoryProvider)
 
