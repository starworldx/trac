--- conflicted
+++ resolved
@@ -403,12 +403,8 @@
             return href.changeset(resource.id, parent and parent.id or None)
         elif resource.realm == 'source':
             parent = resource.parent
-<<<<<<< HEAD
-            return href.source(parent and parent.id or None, resource.id)
-=======
             return href.browser(parent and parent.id or None, resource.id,
                                 rev=resource.version or None)
->>>>>>> b52fd2c7
         elif resource.realm == 'repository':
             return href.browser(resource.id or None)
 
