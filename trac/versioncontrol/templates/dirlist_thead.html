{# Copyright (C) 2008-2014 Edgewall Software

  This software is licensed as described in the file COPYING, which
  you should have received as part of this distribution. The terms
  are also available at http://trac.edgewall.com/license.html.

  This software consists of voluntary contributions made by many
  individuals. For the exact contribution history, see the revision
  history and logs, available at http://trac.edgewall.org/.
#}

<<<<<<< HEAD
## Template snippet for a standard table header for a dirlist

<thead>
  <tr>
    ## FIXME: use a macro, import it once, call it multiple times
    # with class_ = 'name', title = _("Name")
    #   include 'sortable_th.html'
    # endwith
    # with class_ = 'size', title = _("Size")
    #   include 'sortable_th.html'
    # endwith
    <th class="rev">Rev</th>
    # with class_ = 'date', title = _("Age")
    #   include 'sortable_th.html'
    # endwith
    # with class_ = 'author', title = _("Author")
    #   include 'sortable_th.html'
    # endwith
    <th class="change">${_("Last Change")}</th>
  </tr>
</thead>
## jinjacheck: "(thead )" OK
=======
Template snippet for a standard table header for a dirlist
-->
<html xmlns="http://www.w3.org/1999/xhtml"
    xmlns:py="http://genshi.edgewall.org/"
    xmlns:xi="http://www.w3.org/2001/XInclude" py:strip="">
  <thead>
    <tr>
      <xi:include href="sortable_th.html" py:with="class_ = 'name'; title = _('Name')"/>
      <xi:include href="sortable_th.html" py:with="class_ = 'size'; title = _('Size')"/>
      <th class="rev">Rev</th>
      <xi:include href="sortable_th.html" py:with="class_ = 'date'; title = _('Age') if dateinfo_format == 'relative' else _('Date')"/>
      <xi:include href="sortable_th.html" py:with="class_ = 'author'; title = _('Author')"/>
      <th class="change">Last Change</th>
    </tr>
  </thead>
</html>
>>>>>>> 77638678
<|MERGE_RESOLUTION|>--- conflicted
+++ resolved
@@ -9,7 +9,6 @@
   history and logs, available at http://trac.edgewall.org/.
 #}
 
-<<<<<<< HEAD
 ## Template snippet for a standard table header for a dirlist
 
 <thead>
@@ -22,7 +21,7 @@
     #   include 'sortable_th.html'
     # endwith
     <th class="rev">Rev</th>
-    # with class_ = 'date', title = _("Age")
+    # with class_ = 'date', title = _("Age") if dateinfo_format == 'relative' else _("Date")
     #   include 'sortable_th.html'
     # endwith
     # with class_ = 'author', title = _("Author")
@@ -31,22 +30,4 @@
     <th class="change">${_("Last Change")}</th>
   </tr>
 </thead>
-## jinjacheck: "(thead )" OK
-=======
-Template snippet for a standard table header for a dirlist
--->
-<html xmlns="http://www.w3.org/1999/xhtml"
-    xmlns:py="http://genshi.edgewall.org/"
-    xmlns:xi="http://www.w3.org/2001/XInclude" py:strip="">
-  <thead>
-    <tr>
-      <xi:include href="sortable_th.html" py:with="class_ = 'name'; title = _('Name')"/>
-      <xi:include href="sortable_th.html" py:with="class_ = 'size'; title = _('Size')"/>
-      <th class="rev">Rev</th>
-      <xi:include href="sortable_th.html" py:with="class_ = 'date'; title = _('Age') if dateinfo_format == 'relative' else _('Date')"/>
-      <xi:include href="sortable_th.html" py:with="class_ = 'author'; title = _('Author')"/>
-      <th class="change">Last Change</th>
-    </tr>
-  </thead>
-</html>
->>>>>>> 77638678
+## jinjacheck: "(thead )" OK