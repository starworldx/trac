--- conflicted
+++ resolved
@@ -1225,13 +1225,9 @@
 
         Chrome(self.env).add_jquery_ui(req)
         add_stylesheet(req, 'common/css/diff.css')
-<<<<<<< HEAD
         return 'diff_form.html', data
-=======
-        return 'diff_form.html', data, None
 
 
 def _read_content(node):
     with content_closing(node.get_content()) as content:
-        return content.read()
->>>>>>> bf5fc0db
+        return content.read()