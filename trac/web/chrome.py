# -*- coding: utf-8 -*-
#
# Copyright (C) 2005-2010 Edgewall Software
# Copyright (C) 2005-2006 Christopher Lenz <cmlenz@gmx.de>
# All rights reserved.
#
# This software is licensed as described in the file COPYING, which
# you should have received as part of this distribution. The terms
# are also available at http://trac.edgewall.org/wiki/TracLicense.
#
# This software consists of voluntary contributions made by many
# individuals. For the exact contribution history, see the revision
# history and logs, available at http://trac.edgewall.org/log/.
#
# Author: Christopher Lenz <cmlenz@gmx.de>

"""Content presentation for the web layer.

The Chrome module deals with delivering and shaping content to the end
user, mostly targeting (X)HTML generation but not exclusively, RSS or
other forms of web content are also using facilities provided here.

"""

import datetime
from functools import partial
import itertools
import io
import operator
import os.path
import pkg_resources
import pprint
import re

# Legacy Genshi support
from trac.util.html import genshi
if genshi:
    from genshi.core import Attrs, START
    from genshi.filters import Translator
    from genshi.input import XML
    from genshi.output import DocType
    from genshi.template import TemplateLoader, MarkupTemplate, NewTextTemplate

from jinja2 import FileSystemLoader

from trac.api import IEnvironmentSetupParticipant, ISystemInfoProvider
from trac.config import *
from trac.core import *
from trac.mimeview.api import RenderingContext, get_mimetype
from trac.perm import IPermissionRequestor
from trac.resource import *
from trac.util import as_bool, as_int, get_pkginfo, get_reporter_id, html, \
                      pathjoin, presentation, translation
from trac.util.html import (Element, Markup, escape, plaintext, tag,
                            to_fragment, valid_html_bytes)
from trac.util.text import (exception_to_unicode, is_obfuscated,
                            javascript_quote, jinja2env,
                            obfuscate_email_address, pretty_size, shorten_line,
                            to_js_string, to_unicode, unicode_quote_plus)
from trac.util.datefmt import (
    pretty_timedelta, datetime_now, format_datetime, format_date, format_time,
    from_utimestamp, http_date, utc, get_date_format_jquery_ui, is_24_hours,
    get_time_format_jquery_ui, user_time, get_month_names_jquery_ui,
    get_day_names_jquery_ui, get_timezone_list_jquery_ui,
    get_first_week_day_jquery_ui, get_timepicker_separator_jquery_ui,
    get_period_names_jquery_ui, localtz)
from trac.util.translation import _, get_available_locales
from trac.web.api import IRequestHandler, ITemplateStreamFilter, HTTPNotFound
from trac.web.href import Href
from trac.wiki import IWikiSyntaxProvider
from trac.wiki.formatter import format_to, format_to_html, format_to_oneliner

default_mainnav_order = ('wiki', 'timeline', 'roadmap', 'browser',
                         'tickets', 'newticket', 'search', 'admin')
default_metanav_order = ('login', 'logout', 'prefs', 'help', 'about')


class INavigationContributor(Interface):
    """Extension point interface for components that contribute items to the
    navigation.
    """

    def get_active_navigation_item(req):
        """This method is only called for the `IRequestHandler` processing
        the request.

        It should return the name of the navigation item to be highlighted
        as active/current.
        """

    def get_navigation_items(req):
        """Should return an iterable object over the list of navigation items
        to add, each being a tuple in the form (category, name, text).

        The category determines the location of the navigation item and
        can be `mainnav` or `metanav`. The name is a unique identifier that
        must match the string returned by get_active_navigation_item.
        The text is typically a link element with text that corresponds
        to the desired label for the navigation item, and an href.
        """


class ITemplateProvider(Interface):
    """Extension point interface for components that provide their own
    Jinja2 templates and/or accompanying static resources.

    """

    def get_htdocs_dirs():
        """Return a list of directories with static resources (such as style
        sheets, images, etc.)

        Each item in the list must be a `(prefix, abspath)` tuple. The
        `prefix` part defines the path in the URL that requests to these
        resources are prefixed with.

        The `abspath` is the absolute path to the directory containing the
        resources on the local file system.
        """

    def get_templates_dirs():
        """Return a list of directories containing the provided template
        files.
        """


def accesskey(req, key):
    """Helper function for creating accesskey HTML attribute according
    to preference values"""
    return key if req.session.as_int('accesskeys') else None


def add_meta(req, content, http_equiv=None, name=None, scheme=None, lang=None):
    """Add a `<meta>` tag into the `<head>` of the generated HTML."""
    meta = {'content': content, 'http-equiv': http_equiv, 'name': name,
            'scheme': scheme, 'lang': lang, 'xml:lang': lang}
    req.chrome.setdefault('metas', []).append(meta)


def add_link(req, rel, href, title=None, mimetype=None, classname=None,
             **attrs):
    """Add a link to the chrome info that will be inserted as <link> element in
    the <head> of the generated HTML
    """
    linkid = '%s:%s' % (rel, href)
    linkset = req.chrome.setdefault('linkset', set())
    if linkid in linkset:
        return  # Already added that link

    link = {'href': href, 'title': title, 'type': mimetype, 'class': classname}
    link.update(attrs)
    links = req.chrome.setdefault('links', {})
    links.setdefault(rel, []).append(link)
    linkset.add(linkid)


def add_stylesheet(req, filename, mimetype='text/css', **attrs):
    """Add a link to a style sheet to the chrome info so that it gets included
    in the generated HTML page.

    If `filename` is a network-path reference (i.e. starts with a protocol
    or `//`), the return value will not be modified. If `filename` is absolute
    (i.e. starts with `/`), the generated link will be based off the
    application root path. If it is relative, the link will be based off the
    `/chrome/` path.
    """
    href = chrome_resource_path(req, filename)
    add_link(req, 'stylesheet', href, mimetype=mimetype, **attrs)


def add_script(req, filename, mimetype='text/javascript', charset='utf-8',
               ie_if=None):
    """Add a reference to an external javascript file to the template.

    If `filename` is a network-path reference (i.e. starts with a protocol
    or `//`), the return value will not be modified. If `filename` is absolute
    (i.e. starts with `/`), the generated link will be based off the
    application root path. If it is relative, the link will be based off the
    `/chrome/` path.
    """
    scriptset = req.chrome.setdefault('scriptset', set())
    if filename in scriptset:
        return False  # Already added that script

    href = chrome_resource_path(req, filename)
    script = {'href': href, 'type': mimetype, 'charset': charset,
              'prefix': Markup('<!--[if %s]>' % ie_if) if ie_if else None,
              'suffix': Markup('<![endif]-->') if ie_if else None}

    req.chrome.setdefault('scripts', []).append(script)
    scriptset.add(filename)


def add_script_data(req, data={}, **kwargs):
    """Add data to be made available in javascript scripts as global variables.

    The keys in `data` and the keyword argument names provide the names of the
    global variables. The values are converted to JSON and assigned to the
    corresponding variables.
    """
    script_data = req.chrome.setdefault('script_data', {})
    script_data.update(data)
    script_data.update(kwargs)


def add_warning(req, msg, *args):
    """Add a non-fatal warning to the request object.

    When rendering pages, all warnings will be rendered to the user. Note that
    the message is escaped (and therefore converted to `Markup`) before it is
    stored in the request object.
    """
    _add_message(req, 'warnings', msg, args)


def add_notice(req, msg, *args):
    """Add an informational notice to the request object.

    When rendering pages, all notices will be rendered to the user. Note that
    the message is escaped (and therefore converted to `Markup`) before it is
    stored in the request object.
    """
    _add_message(req, 'notices', msg, args)


def _add_message(req, name, msg, args):
    if args:
        msg %= args
    if not isinstance(msg, Markup):
        msg = Markup(to_fragment(msg))
    if msg not in req.chrome[name]:
        req.chrome[name].append(msg)


def add_ctxtnav(req, elm_or_label, href=None, title=None):
    """Add an entry to the current page's ctxtnav bar."""
    if href:
        elm = tag.a(elm_or_label, href=href, title=title)
    else:
        elm = elm_or_label
    req.chrome.setdefault('ctxtnav', []).append(elm)


def prevnext_nav(req, prev_label, next_label, up_label=None):
    """Add Previous/Up/Next navigation links.

       :param        req: a `Request` object
       :param prev_label: the label to use for left (previous) link
       :param   up_label: the label to use for the middle (up) link
       :param next_label: the label to use for right (next) link
    """
    links = req.chrome['links']
    prev_link = next_link = None

    if not any(lnk in links for lnk in ('prev', 'up', 'next')): # Short circuit
        return

    if 'prev' in links:
        prev = links['prev'][0]
        prev_link = tag.a(prev_label, href=prev['href'], title=prev['title'],
                          class_='prev')

    add_ctxtnav(req, tag.span(Markup('&larr; '), prev_link or prev_label,
                              class_='missing' if not prev_link else None))

    if up_label and 'up' in links:
        up = links['up'][0]
        add_ctxtnav(req, tag.a(up_label, href=up['href'], title=up['title']))

    if 'next' in links:
        next_ = links['next'][0]
        next_link = tag.a(next_label, href=next_['href'], title=next_['title'],
                          class_='next')

    add_ctxtnav(req, tag.span(next_link or next_label, Markup(' &rarr;'),
                              class_='missing' if not next_link else None))


def web_context(req, resource=None, id=False, version=False, parent=False,
                absurls=False):
    """Create a rendering context from a request.

    The `perm` and `href` properties of the context will be initialized
    from the corresponding properties of the request object.

    >>> from trac.test import Mock, MockPerm
    >>> req = Mock(href=Mock(), perm=MockPerm())
    >>> context = web_context(req)
    >>> context.href is req.href
    True
    >>> context.perm is req.perm
    True

    :param      req: the HTTP request object
    :param resource: the `Resource` object or realm
    :param       id: the resource identifier
    :param  version: the resource version
    :param  absurls: whether URLs generated by the ``href`` object should
                     be absolute (including the protocol scheme and host
                     name)
    :return: a new rendering context
    :rtype: `RenderingContext`

    :since: version 1.0
    """
    if req:
        href = req.abs_href if absurls else req.href
        perm = req.perm
    else:
        href = None
        perm = None
    self = RenderingContext(Resource(resource, id=id, version=version,
                                     parent=parent), href=href, perm=perm)
    self.req = req
    return self


def auth_link(req, link):
    """Return an "authenticated" link to `link` for authenticated users.

    If the user is anonymous, returns `link` unchanged. For authenticated
    users, returns a link to `/login` that redirects to `link` after
    authentication.
    """
    if req.authname != 'anonymous':
        return req.href.login(referer=link)
    return link


def chrome_info_script(req, use_late=None):
    """Get script elements from chrome info of the request object during
    rendering template or after rendering.

    :param      req: the HTTP request object.
    :param use_late: if True, `late_links` will be used instead of `links`.
    """
    chrome = req.chrome
    if use_late:
        links = chrome.get('late_links', {}).get('stylesheet', [])
        scripts = chrome.get('late_scripts', [])
        script_data = chrome.get('late_script_data', {})
    else:
        links = chrome.get('early_links', {}).get('stylesheet', []) + \
                chrome.get('links', {}).get('stylesheet', [])
        scripts = chrome.get('early_scripts', []) + chrome.get('scripts', [])
        script_data = {}
        script_data.update(chrome.get('early_script_data', {}))
        script_data.update(chrome.get('script_data', {}))

    content = []
    content.extend('jQuery.loadStyleSheet(%s, %s);' %
                   (to_js_string(link['href']), to_js_string(link['type']))
                   for link in links or ())
    content.extend('var %s=%s;' % (name, presentation.to_json(value))
                   for name, value in (script_data or {}).iteritems())

    fragment = tag()
    if content:
        fragment.append(tag.script('\n'.join(content), type='text/javascript'))
    for script in scripts:
        fragment.append(script['prefix'])
        fragment.append(tag.script(
            'jQuery.loadScript(%s, %s, %s)' %
            (to_js_string(script['href']), to_js_string(script['type']),
             to_js_string(script['charset'])), type='text/javascript'))
        fragment.append(script['suffix'])

    return fragment


def chrome_resource_path(req, filename):
    """Get the path for a chrome resource given its `filename`.

    If `filename` is a network-path reference (i.e. starts with a protocol
    or `//`), the return value will not be modified. If `filename` is absolute
    (i.e. starts with `/`), the generated link will be based off the
    application root path. If it is relative, the link will be based off the
    `/chrome/` path.
    """
    if filename.startswith(('http://', 'https://', '//')):
        return filename
    elif filename.startswith('common/') and 'htdocs_location' in req.chrome:
        return Href(req.chrome['htdocs_location'])(filename[7:])
    else:
        href = req.href if filename.startswith('/') else req.href.chrome
        return href(filename)


def _save_messages(req, url, permanent):
    """Save warnings and notices in case of redirect, so that they can
    be displayed after the redirect."""
    for type_ in ['warnings', 'notices']:
        for (i, message) in enumerate(req.chrome[type_]):
            req.session['chrome.%s.%d' % (type_, i)] = escape(message, False)


class Chrome(Component):
    """Web site chrome assembly manager.

    Chrome is everything that is not actual page content.
    """

    implements(ISystemInfoProvider, IEnvironmentSetupParticipant,
               IPermissionRequestor, IRequestHandler, ITemplateProvider,
               IWikiSyntaxProvider)

    required = True
    is_valid_default_handler = False

    navigation_contributors = ExtensionPoint(INavigationContributor)
    template_providers = ExtensionPoint(ITemplateProvider)
    stream_filters = ExtensionPoint(ITemplateStreamFilter) # TODO (1.5.1): del

    shared_templates_dir = PathOption('inherit', 'templates_dir', '',
        """Path to the //shared templates directory//.

        Templates in that directory are loaded in addition to those in the
        environments `templates` directory, but the latter take precedence.
        """)

    shared_htdocs_dir = PathOption('inherit', 'htdocs_dir', '',
        """Path to the //shared htdocs directory//.

        Static resources in that directory are mapped to /chrome/shared
        under the environment URL, in addition to common and site locations.

        This can be useful in site.html for common interface customization
        of multiple Trac environments.

        (''since 1.0'')""")

    auto_reload = BoolOption('trac', 'auto_reload', False,
        """Automatically reload template files after modification.""")

    genshi_cache_size = IntOption('trac', 'genshi_cache_size', 128,
        """The maximum number of templates that the template loader will cache
        in memory. You may want to choose a higher value if your site uses a
        larger number of templates, and you have enough memory to spare, or
        you can reduce it if you are short on memory.

        (''deprecated, will be removed in Trac 1.5.1'')
        """)

    htdocs_location = Option('trac', 'htdocs_location', '',
        """Base URL for serving the core static resources below
        `/chrome/common/`.

        It can be left empty, and Trac will simply serve those resources
        itself.

        Advanced users can use this together with
        [TracAdmin trac-admin ... deploy <deploydir>] to allow serving the
        static resources for Trac directly from the web server.
        Note however that this only applies to the `<deploydir>/htdocs/common`
        directory, the other deployed resources (i.e. those from plugins)
        will not be made available this way and additional rewrite
        rules will be needed in the web server.""")

    jquery_location = Option('trac', 'jquery_location', '',
        """Location of the jQuery !JavaScript library (version %(version)s).

        An empty value loads jQuery from the copy bundled with Trac.

        Alternatively, jQuery could be loaded from a CDN, for example:
        http://code.jquery.com/jquery-%(version)s.min.js,
        http://ajax.aspnetcdn.com/ajax/jQuery/jquery-%(version)s.min.js or
        https://ajax.googleapis.com/ajax/libs/jquery/%(version)s/jquery.min.js.

        (''since 1.0'')""", doc_args={'version': '1.11.3'})

    jquery_ui_location = Option('trac', 'jquery_ui_location', '',
        """Location of the jQuery UI !JavaScript library (version %(version)s).

        An empty value loads jQuery UI from the copy bundled with Trac.

        Alternatively, jQuery UI could be loaded from a CDN, for example:
        https://ajax.googleapis.com/ajax/libs/jqueryui/%(version)s/jquery-ui.min.js
        or
        http://ajax.aspnetcdn.com/ajax/jquery.ui/%(version)s/jquery-ui.min.js.

        (''since 1.0'')""", doc_args={'version': '1.11.4'})

    jquery_ui_theme_location = Option('trac', 'jquery_ui_theme_location', '',
        """Location of the theme to be used with the jQuery UI !JavaScript
        library (version %(version)s).

        An empty value loads the custom Trac jQuery UI theme from the copy
        bundled with Trac.

        Alternatively, a jQuery UI theme could be loaded from a CDN, for
        example:
        https://ajax.googleapis.com/ajax/libs/jqueryui/%(version)s/themes/start/jquery-ui.css
        or
        http://ajax.aspnetcdn.com/ajax/jquery.ui/%(version)s/themes/start/jquery-ui.css.

        (''since 1.0'')""", doc_args={'version': '1.11.4'})

    mainnav = ConfigSection('mainnav', """Configures the main navigation bar,
        which by default contains //Wiki//, //Timeline//, //Roadmap//,
        //Browse Source//, //View Tickets//, //New Ticket//, //Search//  and
        //Admin//.

        The `label`, `href`, and `order`  attributes can be specified. Entries
        can be disabled by setting the value of the navigation item to
        `disabled`.

        The following example renames the link to WikiStart to //Home//,
        links the //View Tickets// entry to a specific report and disables
        the //Search// entry.
        {{{#!ini
        [mainnav]
        wiki.label = Home
        tickets.href = /report/24
        search = disabled
        }}}

        See TracNavigation for more details.
        """)

    metanav = ConfigSection('metanav', """Configures the meta navigation
        entries, which by default are //Login//, //Logout//, //Preferences//,
        ''!Help/Guide'' and //About Trac//. The allowed attributes are the
        same as for `[mainnav]`. Additionally, a special entry is supported -
        `logout.redirect` is the page the user sees after hitting the logout
        button. For example:

        {{{#!ini
        [metanav]
        logout.redirect = wiki/Logout
        }}}

        See TracNavigation for more details.
        """)

    logo_link = Option('header_logo', 'link', '',
        """URL to link to, from the header logo.""")

    logo_src = Option('header_logo', 'src', 'site/your_project_logo.png',
        """URL of the image to use as header logo.
        It can be absolute, server relative or relative.

        If relative, it is relative to one of the `/chrome` locations:
        `site/your-logo.png` if `your-logo.png` is located in the `htdocs`
        folder within your TracEnvironment;
        `common/your-logo.png` if `your-logo.png` is located in the
        folder mapped to the [#trac-section htdocs_location] URL.
        Only specifying `your-logo.png` is equivalent to the latter.""")

    logo_alt = Option('header_logo', 'alt',
        "(please configure the [header_logo] section in trac.ini)",
        """Alternative text for the header logo.""")

    logo_width = IntOption('header_logo', 'width', -1,
        """Width of the header logo image in pixels.""")

    logo_height = IntOption('header_logo', 'height', -1,
        """Height of the header logo image in pixels.""")

    show_email_addresses = BoolOption('trac', 'show_email_addresses', 'false',
        """Show email addresses instead of usernames. If false, email
        addresses are obfuscated for users that don't have EMAIL_VIEW
        permission.
        """)

    show_full_names = BoolOption('trac', 'show_full_names', 'true',
        """Show full names instead of usernames. (//since 1.2//)""")

    never_obfuscate_mailto = BoolOption('trac', 'never_obfuscate_mailto',
        'false',
        """Never obfuscate `mailto:` links explicitly written in the wiki,
        even if `show_email_addresses` is false or the user doesn't have
        EMAIL_VIEW permission.
        """)

    resizable_textareas = BoolOption('trac', 'resizable_textareas', 'true',
        """Make `<textarea>` fields resizable. Requires !JavaScript.
        (''since 0.12'')""")

    wiki_toolbars = BoolOption('trac', 'wiki_toolbars', 'true',
        """Add a simple toolbar on top of Wiki <textarea>s.
        (''since 1.0.2'')""")

    auto_preview_timeout = FloatOption('trac', 'auto_preview_timeout', 2.0,
        """Inactivity timeout in seconds after which the automatic wiki preview
        triggers an update. This option can contain floating-point values. The
        lower the setting, the more requests will be made to the server. Set
        this to 0 to disable automatic preview. (''since 0.12'')""")

    default_dateinfo_format = ChoiceOption('trac', 'default_dateinfo_format',
                                           ('relative', 'absolute'),
        """The date information format. Valid options are 'relative' for
        displaying relative format and 'absolute' for displaying absolute
        format. (''since 1.0'')""")

    use_chunked_encoding = BoolOption('trac', 'use_chunked_encoding', 'false',
        """If enabled, send contents as chunked encoding in HTTP/1.1.
        Otherwise, send contents with `Content-Length` header after entire of
        the contents are rendered. (''since 1.0.6'')""")

    templates = None
    jenv = None

    # A dictionary of default context data for templates
    _default_context_data = {
        'all': all,
        'any': any,
        'as_bool': as_bool,
        'as_int': as_int,
        'date': datetime.date,
        'datetime': datetime.datetime,
        'find_element': html.find_element,
        'get_reporter_id': get_reporter_id,
        'groupby': itertools.groupby,
        'http_date': http_date,
        'is_obfuscated': is_obfuscated,
        'javascript_quote': javascript_quote,
        'operator': operator,
        'partial': partial,
        'pathjoin': pathjoin,
        'plaintext': plaintext,
        'pprint': pprint.pformat,
        'pretty_size': pretty_size,
        'pretty_timedelta': pretty_timedelta,
        'quote_plus': unicode_quote_plus,
        'reversed': reversed,
        'shorten_line': shorten_line,
        'sorted': sorted,
        'time': datetime.time,
        'timedelta': datetime.timedelta,
        'to_unicode': to_unicode,
        'utc': utc,
    }

    # ISystemInfoProvider methods

    def get_system_info(self):
        global genshi
        # Optional and legacy Genshi
        if genshi:
            info = get_pkginfo(genshi).get('version')
            if hasattr(genshi, '_speedups'):
                info += ' (with speedups)'
            else:
                info += ' (without speedups)'
        else:
            info = '(not installed, some old plugins may not work as expected)'
        yield 'Genshi', info
        # Mandatory Jinja2
        import jinja2
        info = get_pkginfo(jinja2).get('version')
        yield 'Jinja2', info
        # Optional Babel
        try:
            import babel
        except ImportError:
            babel = None
        if babel is not None:
            info = get_pkginfo(babel).get('version')
            if not get_available_locales():
                info += " (translations unavailable)"  # No i18n on purpose
                self.log.warning("Locale data is missing")
            yield 'Babel', info

    # IEnvironmentSetupParticipant methods

    def environment_created(self):
        """Create the environment templates directory."""
        if self.env.path:
            templates_dir = os.path.join(self.env.path, 'templates')
            if not os.path.exists(templates_dir):
                os.mkdir(templates_dir)

            def write_sample_template(filename, kind, example=''):
                site_path = os.path.join(templates_dir, filename + '.sample')
                with open(site_path, 'w') as fileobj:
                    fileobj.write("""\
{#  This file allows customizing the appearance of the Trac installation.

    Add your customizations to the %s here
    and rename the file to %s.

    Note that it will take precedence over a global %s placed
    in the directory specified by [inherit] templates_dir.

    More information about site appearance customization can be found here:

      http://trac.edgewall.org/wiki/TracInterfaceCustomization#SiteAppearance
#}
%s
"""                               % (kind, filename, filename, example))

            write_sample_template('site_head.html',
                                  'the end of the HTML <head>', """
<link rel="stylesheet" type="text/css" href="${href.chrome('site/style.css')}"/>
""")
            write_sample_template('site_header.html',
                                  'the start of the HTML <body> content')
            write_sample_template('site_footer.html',
                                  'the end of the HTML <body> content')

    def environment_needs_upgrade(self):
        return False

    def upgrade_environment(self):
        pass

    # IRequestHandler methods

    def match_request(self, req):
        match = re.match(r'/chrome/(?P<prefix>[^/]+)/+(?P<filename>.+)',
                         req.path_info)
        if match:
            req.args['prefix'] = match.group('prefix')
            req.args['filename'] = match.group('filename')
            return True

    def process_request(self, req):
        prefix = req.args['prefix']
        filename = req.args['filename']

        dirs = []
        for provider in self.template_providers:
            for dir in [os.path.normpath(dir[1]) for dir
                        in provider.get_htdocs_dirs() or []
                        if dir[0] == prefix and dir[1]]:
                dirs.append(dir)
                path = os.path.normpath(os.path.join(dir, filename))
                if os.path.commonprefix([dir, path]) != dir:
                    raise TracError(_("Invalid chrome path %(path)s.",
                                      path=filename))
                elif os.path.isfile(path):
                    req.send_file(path, get_mimetype(path))

        self.log.warning('File %s not found in any of %s', filename, dirs)
        raise HTTPNotFound('File %s not found', filename)

    # IPermissionRequestor methods

    def get_permission_actions(self):
        """`EMAIL_VIEW` permission allows for showing email addresses even
        if `[trac] show_email_addresses` is `false`."""
        return ['EMAIL_VIEW']

    # ITemplateProvider methods

    def get_htdocs_dirs(self):
        return [('common', pkg_resources.resource_filename('trac', 'htdocs')),
                ('shared', self.shared_htdocs_dir),
                ('site', self.env.htdocs_dir)]

    def get_templates_dirs(self):
        return filter(None, [
            self.env.templates_dir,
            self.shared_templates_dir,
            # pkg_resources.resource_filename('trac', 'templates'),
            # TODO (1.5.1) reenable
        ])

    # IWikiSyntaxProvider methods

    def get_wiki_syntax(self):
        return []

    def get_link_resolvers(self):
        yield ('htdocs', self._format_link)

    def _format_link(self, formatter, ns, file, label):
        file, query, fragment = formatter.split_link(file)
        href = formatter.href.chrome('site', file) + query + fragment
        return tag.a(label, href=href)

    # Public API methods

    def get_all_templates_dirs(self):
        """Return a list of the names of all known templates directories."""
        dirs = []
        for provider in self.template_providers:
            dirs.extend(provider.get_templates_dirs() or [])
        return dirs

    def prepare_request(self, req, handler=None):
        """Prepare the basic chrome data for the request.

        :param     req: the request object
        :param handler: the `IRequestHandler` instance that is processing the
                        request
        """
        self.log.debug('Prepare chrome data for request')

        chrome = {'metas': [], 'links': {}, 'scripts': [], 'script_data': {},
                  'ctxtnav': [], 'warnings': [], 'notices': []}
        req.chrome = chrome

        htdocs_location = self.htdocs_location or req.href.chrome('common')
        chrome['htdocs_location'] = htdocs_location.rstrip('/') + '/'

        # HTML <head> links
        add_link(req, 'start', req.href.wiki())
        add_link(req, 'search', req.href.search())
        add_link(req, 'help', req.href.wiki('TracGuide'))
        add_stylesheet(req, 'common/css/trac.css')
        add_script(req, self.jquery_location or 'common/js/jquery.js')
        # Only activate noConflict mode if requested to by the handler
        if handler is not None and \
                getattr(handler.__class__, 'jquery_noconflict', False):
            add_script(req, 'common/js/noconflict.js')
        add_script(req, 'common/js/babel.js')
        if req.locale is not None and str(req.locale) != 'en_US':
            add_script(req, 'common/js/messages/%s.js' % req.locale)
        add_script(req, 'common/js/trac.js')
        add_script(req, 'common/js/search.js')

        # Shortcut icon
        chrome['icon'] = self.get_icon_data(req)
        if chrome['icon']:
            src = chrome['icon']['src']
            mimetype = chrome['icon']['mimetype']
            add_link(req, 'icon', src, mimetype=mimetype)

        # Logo image
        chrome['logo'] = self.get_logo_data(req.href, req.abs_href)

        # Navigation links
        allitems = {}
        active = None
        for contributor in self.navigation_contributors:
            try:
                for category, name, text in \
                        contributor.get_navigation_items(req) or []:
                    category_section = self.config[category]
                    if category_section.getbool(name, True):
                        # the navigation item is enabled (this is the default)
                        item = text if isinstance(text, Element) and \
                                       text.tag == u'a' \
                                    else None
                        label = category_section.get(name + '.label')
                        href = category_section.get(name + '.href')
                        if href and href.startswith('/'):
                            href = req.href + href
                        if item:
                            if label:
                                item.children[0] = label
                            if href:
                                item = item(href=href)
                        else:
                            if href or label:
                                item = tag.a(label or text, href=href)
                            else:
                                item = text
                        allitems.setdefault(category, {})[name] = item
                if contributor is handler:
                    active = contributor.get_active_navigation_item(req)
            except Exception as e:
                name = contributor.__class__.__name__
                if isinstance(e, TracError):
                    self.log.warning("Error with navigation contributor %s",
                                     name)
                else:
                    self.log.error("Error with navigation contributor %s: %s",
                                   name, exception_to_unicode(e))
                add_warning(req, _("Error with navigation contributor "
                                   '"%(name)s"', name=name))

        nav = {}
        for category, navitems in allitems.items():
            sect = self.config[category]
            order = {name: sect.getfloat(name + '.order', float('inf'))
                     for name in navitems}
            nav[category] = []
            for name, label in navitems.items():
                nav[category].append({
                    'name': name,
                    'label': label,
                    'active': name == active
                })
            nav[category].sort(key=lambda e: (order[e['name']], e['name']))

        chrome['nav'] = nav

        # Default theme file
        chrome['theme'] = 'theme.html'

        # Avoid recursion by registering as late as possible (#8583)
        req.add_redirect_listener(_save_messages)

        return chrome

    def get_icon_data(self, req):
        icon = {}
        icon_src = icon_abs_src = self.env.project_icon
        if icon_src:
            if not icon_src.startswith('/') and icon_src.find('://') == -1:
                if '/' in icon_src:
                    icon_abs_src = req.abs_href.chrome(icon_src)
                    icon_src = req.href.chrome(icon_src)
                else:
                    icon_abs_src = req.abs_href.chrome('common', icon_src)
                    icon_src = req.href.chrome('common', icon_src)
            mimetype = get_mimetype(icon_src)
            icon = {'src': icon_src, 'abs_src': icon_abs_src,
                    'mimetype': mimetype}
        return icon

    def get_logo_data(self, href, abs_href=None):
        # TODO: Possibly, links to 'common/' could use chrome.htdocs_location
        logo = {}
        logo_src = self.logo_src
        if logo_src:
            abs_href = abs_href or href
            if logo_src.startswith(('http://', 'https://', '/')):
                # Nothing further can be calculated
                logo_src_abs = logo_src
            elif '/' in logo_src:
                # Like 'common/trac_banner.png' or 'site/my_banner.png'
                logo_src_abs = abs_href.chrome(logo_src)
                logo_src = href.chrome(logo_src)
            else:
                # Like 'trac_banner.png'
                logo_src_abs = abs_href.chrome('common', logo_src)
                logo_src = href.chrome('common', logo_src)
            width = self.logo_width if self.logo_width > -1 else None
            height = self.logo_height if self.logo_height > -1 else None
            logo = {
                'link': self.logo_link, 'src': logo_src,
                'src_abs': logo_src_abs, 'alt': self.logo_alt,
                'width': width, 'height': height
            }
        else:
            logo = {'link': self.logo_link, 'alt': self.logo_alt}
        return logo

    def get_interface_customization_files(self):
        """Returns a dictionary containing the lists of files present in the
        site and shared templates and htdocs directories.
        """
        def list_dir(path, suffix=None):
            if not os.path.isdir(path):
                return []
            return sorted(to_unicode(name) for name in os.listdir(path)
                          if suffix is None or name.endswith(suffix))

        files = {}
        # Collect templates list
        site_templates = list_dir(self.env.templates_dir, '.html')
        shared_templates = list_dir(Chrome(self.env).shared_templates_dir,
                                    '.html')

        # Collect static resources list
        site_htdocs = list_dir(self.env.htdocs_dir)
        shared_htdocs = list_dir(Chrome(self.env).shared_htdocs_dir)

        if any((site_templates, shared_templates, site_htdocs, shared_htdocs)):
            files = {
                'site-templates': site_templates,
                'shared-templates': shared_templates,
                'site-htdocs': site_htdocs,
                'shared-htdocs': shared_htdocs,
            }
        return files

    # E-mail formatting utilities

    def author_email(self, author, email_map):
        """Returns the author email from the `email_map` if `author`
        doesn't look like an email address."""
        if email_map and '@' not in author and email_map.get(author):
            author = email_map.get(author)
        return author

    def authorinfo(self, req, author, email_map=None, resource=None):
        """Format a username to HTML.

        Calls `Chrome.format_author` to format the username, and wraps
        the formatted username in a `span` with class `trac-author`,
        `trac-author-anonymous` or `trac-author-none`.

        :param req: the `Request` object.
        :param author: the author string to be formatted.
        :param email_map: dictionary mapping usernames to email addresses.
        :param resource: optional `Resource` object for `EMAIL_VIEW`
                         fine-grained permissions checks.

        :since 1.1.6: accepts the optional `resource` keyword parameter.
        """
        author = self.author_email(author, email_map)
        return tag.span(self.format_author(req, author, resource),
                        class_=self.author_class(req, author))

    def author_class(self, req, author):
        suffix = ''
        if author == 'anonymous':
            suffix = '-anonymous'
        elif not author:
            suffix = '-none'
        elif req and author == req.authname:
            suffix = '-user'
        return 'trac-author' + suffix

    _long_author_re = re.compile(r'.*<([^@]+)@[^@]+>\s*|([^@]+)@[^@]+')

    def authorinfo_short(self, author):
        shortened = None
        match = self._long_author_re.match(author or '')
        if match:
            shortened = match.group(1) or match.group(2)
        return self.authorinfo(None, shortened or author)

    def cc_list(self, cc_field):
        """Split a CC: value in a list of addresses."""
        ccs = []
        for cc in re.split(r'[;,]', cc_field or ''):
            cc = cc.strip()
            if cc:
                ccs.append(cc)
        return ccs

    def format_author(self, req, author, resource=None, show_email=None):
        """Format a username in plain text.

        If `[trac]` `show_email_addresses` is `False`, email addresses
        will be obfuscated when the user doesn't have `EMAIL_VIEW`
        (for the resource) and the optional parameter `show_email` is
        `None`. Returns translated `anonymous` or `none`,  when the
        author string is `anonymous` or evaluates to `False`,
        respectively.

        :param req: a `Request` or `RenderingContext` object.
        :param author: the author string to be formatted.
        :param resource: an optional `Resource` object for performing
                         fine-grained permission checks for `EMAIL_VIEW`.
        :param show_email: an optional parameter that allows explicit
                           control of e-mail obfuscation.

        :since 1.1.6: accepts the optional `resource` keyword parameter.
        :since 1.2: Full name is returned when `[trac]` `show_full_names`
                    is `True`.
        :since 1.2: Email addresses are obfuscated when
                    `show_email_addresses` is False and `req` is Falsy.
                    Previously email addresses would not be obfuscated
                    whenever `req` was Falsy (typically `None`).
        """
        if author == 'anonymous':
            return _("anonymous")
        if not author:
            return _("(none)")
        users = self.env.get_known_users(as_dict=True)
        if self.show_full_names and author in users:
            name = users[author][0]
            if name:
                return name
        if show_email is None:
            show_email = self.show_email_addresses
            if not show_email and req:
                show_email = 'EMAIL_VIEW' in req.perm(resource)
        return author if show_email else obfuscate_email_address(author)

    def format_emails(self, context, value, sep=', '):
        """Normalize a list of e-mails and obfuscate them if needed.

        :param context: the context in which the check for obfuscation should
                        be done
        :param   value: a string containing a comma-separated list of e-mails
        :param     sep: the separator to use when rendering the list again
        """
        formatted = [self.format_author(context, author)
                     for author in self.cc_list(value)]
        return sep.join(formatted)

    def get_email_map(self):
        """Get the email addresses of all known users."""
        email_map = {}
        if self.show_email_addresses:
            for username, name, email in self.env.get_known_users():
                if email:
                    email_map[username] = email
        return email_map

    # Element modifiers

    def add_textarea_grips(self, req):
        """Make `<textarea class="trac-resizable">` fields resizable if enabled
        by configuration."""
        if self.resizable_textareas:
            add_script(req, 'common/js/resizer.js')

    def add_wiki_toolbars(self, req):
        """Add wiki toolbars to `<textarea class="wikitext">` fields."""
        if self.wiki_toolbars:
            add_script(req, 'common/js/wikitoolbar.js')
        self.add_textarea_grips(req)

    def add_auto_preview(self, req):
        """Setup auto-preview for `<textarea>` fields."""
        add_script(req, 'common/js/auto_preview.js')
        add_script_data(req, auto_preview_timeout=self.auto_preview_timeout,
                        form_token=req.form_token)

    def add_jquery_ui(self, req):
        """Add a reference to the jQuery UI script and link the stylesheet."""
        add_script(req, self.jquery_ui_location
                        or 'common/js/jquery-ui.js')
        add_stylesheet(req, self.jquery_ui_theme_location
                            or 'common/css/jquery-ui/jquery-ui.css')
        add_script(req, 'common/js/jquery-ui-addons.js')
        add_stylesheet(req, 'common/css/jquery-ui-addons.css')
        is_iso8601 = req.lc_time == 'iso8601'
        now = datetime_now(req.tz)
        tzoffset = now.strftime('%z')
        if is_iso8601:
            default_timezone = (-1 if tzoffset.startswith('-') else 1) * \
                               (int(tzoffset[1:3]) * 60 + int(tzoffset[3:5]))
            timezone_list = get_timezone_list_jquery_ui(now)
        else:
            default_timezone = None
            timezone_list = None
        add_script_data(req, jquery_ui={
            'month_names': get_month_names_jquery_ui(req),
            'day_names': get_day_names_jquery_ui(req),
            'date_format': get_date_format_jquery_ui(req.lc_time),
            'time_format': get_time_format_jquery_ui(req.lc_time),
            'ampm': not is_24_hours(req.lc_time),
            'period_names': get_period_names_jquery_ui(req),
            'first_week_day': get_first_week_day_jquery_ui(req),
            'timepicker_separator': get_timepicker_separator_jquery_ui(req),
            'show_timezone': is_iso8601,
            'default_timezone': default_timezone,
            'timezone_list': timezone_list,
            'timezone_iso8601': is_iso8601,
        })
        add_script(req, 'common/js/jquery-ui-i18n.js')

    # Template data (Jinja2 + legacy Genshi)

    def populate_data(self, req=None, data=None, d=None):
        """Fills a dictionary with the standard set of fields expected
        by templates.

        :param req: a `Request` object; if `None`, no request related fields
                    will be set
        :param data: user-provided `dict`, which can be used to override
                     the defaults; if `None`, the defaults will be returned
        :param d: `dict` which is populated with the defaults; if `None`,
                  an empty `dict` will be used
        """
        if d is None:
            d = {}
        d['trac'] = {
            'version': self.env.trac_version,
            'homepage': 'http://trac.edgewall.org/',  # FIXME: use setup data
        }

        href = req and req.href
        abs_href = req.abs_href if req else self.env.abs_href
        admin_href = None
        if self.env.project_admin_trac_url == '.':
            admin_href = href
        elif self.env.project_admin_trac_url:
            admin_href = Href(self.env.project_admin_trac_url)

        d['project'] = {
            'name': self.env.project_name,
            'descr': self.env.project_description,
            'url': self.env.project_url,
            'admin': self.env.project_admin,
            'admin_href': admin_href,
            'admin_trac_url': self.env.project_admin_trac_url,
        }
        footer = self.env.project_footer
        d['chrome'] = {
            'footer': Markup(footer and translation.gettext(footer))
        }

        if req:
            d['chrome'].update(req.chrome)
        else:
            d['chrome'].update({
                'htdocs_location': self.htdocs_location,
                'logo': self.get_logo_data(self.env.abs_href),
            })

        def pretty_dateinfo(date, format=None, dateonly=False):
            if not date:
                return ''
            if format == 'date':
                absolute = user_time(req, format_date, date)
            else:
                absolute = user_time(req, format_datetime, date)
            now = datetime_now(localtz)
            relative = pretty_timedelta(date, now)
            if not format:
                format = req.session.get('dateinfo',
                                         self.default_dateinfo_format)
            in_or_ago = _("in %(relative)s", relative=relative) \
                        if date > now else \
                        _("%(relative)s ago", relative=relative)
            if format == 'relative':
                label = in_or_ago if not dateonly else relative
                title = absolute
            else:
                if dateonly:
                    label = absolute
                elif req.lc_time == 'iso8601':
                    label = _("at %(iso8601)s", iso8601=absolute)
                else:
                    label = _("on %(date)s at %(time)s",
                              date=user_time(req, format_date, date),
                              time=user_time(req, format_time, date))
                title = in_or_ago
            return tag.span(label, title=title)

        def dateinfo(date):
            return pretty_dateinfo(date, format='relative', dateonly=True)

        def get_rel_url(resource, **kwargs):
            return get_resource_url(self.env, resource, href, **kwargs)

        def get_abs_url(resource, **kwargs):
            return get_resource_url(self.env, resource, abs_href, **kwargs)

<<<<<<< HEAD
        def accesskey_attr(key):
            key = accesskey(req, key)
            return Markup('accesskey="%s"') % key if key else ''
=======
        dateinfo_format = \
            req.session.get('dateinfo', self.default_dateinfo_format) \
            if req else self.default_dateinfo_format
>>>>>>> 77638678

        d.update({
            'env': self.env,
            'context': web_context(req) if req else None,
            'Resource': Resource,
            'url_of': get_rel_url,
            'abs_url_of': get_abs_url,
            'name_of': partial(get_resource_name, self.env),
            'shortname_of': partial(get_resource_shortname, self.env),
            'summary_of': partial(get_resource_summary, self.env),
            'resource_link': partial(render_resource_link, self.env),
            'req': req,
            'abs_href': abs_href,
            'href': href,
            'perm': req and req.perm,
            'form_token': req and req.form_token,
            'authname': req.authname if req else '<trac>',
            'locale': req and req.locale,
            'author_email': partial(self.author_email,
                                    email_map=self.get_email_map()),
            'authorinfo': partial(self.authorinfo, req),
            'authorinfo_short': self.authorinfo_short,
            'format_author': partial(self.format_author, req),
            'format_emails': self.format_emails,
            'get_systeminfo': self.env.get_systeminfo,  # TODO (1.5.1) remove
            'captioned_button': partial(presentation.captioned_button, req),
            'accesskey': accesskey_attr,

            # Date/time formatting
            'dateinfo': dateinfo,
            'dateinfo_format': dateinfo_format,
            'pretty_dateinfo': pretty_dateinfo,
            'format_datetime': partial(user_time, req, format_datetime),
            'format_date': partial(user_time, req, format_date),
            'format_time': partial(user_time, req, format_time),
            'fromtimestamp': partial(datetime.datetime.fromtimestamp,
                                     tz=req and req.tz),
            'from_utimestamp': from_utimestamp,

            # Wiki-formatting functions
            'wiki_to': partial(format_to, self.env),
            'wiki_to_html': partial(format_to_html, self.env),
            'wiki_to_oneliner': partial(format_to_oneliner, self.env),
        })

        # Finally merge in the page-specific data
        if data:
            d.update(data)
        return d

    # Template rendering (Jinja2 + legacy Genshi)

    def load_template(self, filename, text=False):
        """Retrieves a template with the given name.

        This simply loads the template. If you want to make use of the
        "standard" Trac API for templates, also call `populate_data`,
        or consider using the shortcut method `prepare_template`
        instead.

        :param text: in text mode (``True``) XML/HTML auto-escape of
                     variable expansion is disabled.

        .. note::

           If the `text` argument is set to a string instead of a
           boolean, this corresponds to the legacy API and it will be
           assumed that you want to load a Genshi template instead of
           a Jinja2 template.  If *text* is ``'text'`` , a
           `NewTextTemplate` instance will be created. If it is set to
           ``None`` or to another string value, a `MarkupTemplate`
           instance will be created and returned.

           This backward compatibility behavior will be removed in
           Trac 1.5.1.

        """
        if text in (True, False):
            return self._load_jinja_template(filename, text)
        elif genshi:
            return self._load_genshi_template(filename, text)

    def _load_jinja_template(self, filename, text=False):
        """Retrieves the Jinja2 `Template` corresponding to the given name.

        Also responsible for initializing the main Jinja2
        `Environment`s on first use.

        """
        # TODO (1.5.1) merge in `load_template`
        if not self.jenv:
            jinja2_dirs = [
                pkg_resources.resource_filename('trac', 'templates')
            ] + self.get_all_templates_dirs()
            self.jenv = jinja2env(
                loader=FileSystemLoader(jinja2_dirs),
                auto_reload=self.auto_reload,
                autoescape=True,
            )
            self.jenv.globals.update(self._default_context_data.copy())
            self.jenv.globals.update(translation.functions)
            self.jenv.globals.update(unicode=to_unicode)
            presentation.jinja2_update(self.jenv)
            self.jenv_text = self.jenv.overlay(autoescape=False)
        return (self.jenv_text if text else self.jenv).get_template(filename)

    def render_template(self, req, filename, data, metadata=None,
                        fragment=False, iterable=False, method=None):
        """Renders the ``filename`` template using ``data`` for the context.

        It attempts to load a Jinja2 template, augments the provided
        *data* with standard data, and renders it according to the
        options provided in *metadata*.

        The ``fragment``, ``iterable`` and ``method`` parameters are
        deprecated and will be removed in Trac 1.5.1.  Instead, use
        the ``metadata`` dictionary with keys with the same name.  The
        ``method`` key is itself deprecated, use ``text=True`` instead
        of ``method='text'`` to indicate that the template is a plain
        text one, with no need for HTML/XML escaping to take place.

        When ``fragment`` is specified, or ``method`` is ``'text'``,
        or ``text`` is ``True``, we generate some content which does
        not need all of the chrome related data, typically HTML
        fragments, XML or plain text.

        If ``iterable`` is set, we use `generate_template_stream` to
        produce the output (iterable of UTF-8 encoded bytes),
        otherwise we use `render_template_string` and UTF-8 encode the
        result.

        .. note::

           If the Jinja2 template is not found, this method will try
           to load a Genshi template instead.

           Also if ``metadata`` is *not* a dictionary, we assume that
           it is the ``content_type`` value from the legacy API (a
           string or `None`). As a consequence, we assume the template
           will be a Genshi template and we'll use the legacy Genshi
           template engine for the rendering.

           This backward compatibility behavior will be removed in
           Trac 1.5.1.

        """
        # TODO (1.5.1) merge with _render_jinja_template
        if isinstance(metadata, dict):
            return self._render_jinja_template(req, filename, data, metadata,
                                               fragment, iterable, method)
        elif not genshi:
            self.log.error("Genshi template (%s) detected but "
                           "Genshi is not installed", filename)
            raise TracError(
                _("Legacy Genshi template needs the 'genshi' package to be "
                  "installed. Please contact your Trac administrator."))

        return self._render_genshi_template(req, filename, data, metadata,
                                            fragment, iterable, method)

    def _render_jinja_template(self, req, filename, data, metadata=None,
                               fragment=False, iterable=False, method=None):
        """Render the `filename` using the `data` for the context.

        TODO (1.5.1): merge into render_template

        """
        content_type = text = domain = None

        if metadata:
            content_type = metadata.get('content_type')
            text = metadata.get('text')
            domain = metadata.get('domain')
            if fragment is False:
                fragment = metadata.get('fragment')
            if iterable is False:
                iterable = metadata.get('iterable')
            if method is None:
                method = metadata.get('method')

        if content_type is None:
            content_type = 'text/html'

        if method is None:
            method = {'text/html': 'xhtml',
                      'text/plain': 'text'}.get(content_type, 'xml')

        if method == "xhtml":
            # Retrieve post-redirect messages saved in session
            for type_ in ['warnings', 'notices']:
                try:
                    for i in itertools.count():
                        message = Markup(req.session.pop('chrome.%s.%d'
                                                         % (type_, i)))
                        if message not in req.chrome[type_]:
                            req.chrome[type_].append(message)
                except KeyError:
                    pass

        if text is None:
            text = method == 'text'

        template, data = self.prepare_template(req, filename, data, text,
                                               domain)

        # Hack for supporting Genshi stream filters - TODO (1.5.1) remove
        if genshi and self._check_for_stream_filters(req, method, filename,
                                                     data):
            page = self.render_template_string(template, data, text)
            return self._filter_jinja_page(req, page, method, filename,
                                           content_type, data, fragment,
                                           iterable)

        if fragment or text:
            if iterable:
                return self.generate_template_stream(template, data, text,
                                                     iterable)
            else:
                s = self.render_template_string(template, data, text)
                return s.encode('utf-8')

        data['chrome']['content_type'] = content_type

        # TODO (1.5.1) - have another try at simplifying all this...
        # With Jinja2, it's certainly possible to do things
        # differently, but for as long as we have to support Genshi,
        # better keep one way.
        links = req.chrome.get('links')
        scripts = req.chrome.get('scripts')
        script_data = req.chrome.get('script_data')
        req.chrome.update({'early_links': links, 'early_scripts': scripts,
                           'early_script_data': script_data,
                           'links': {}, 'scripts': [], 'script_data': {}})
        data.setdefault('chrome', {}).update({
            'late_links': req.chrome['links'],
            'late_scripts': req.chrome['scripts'],
            'late_script_data': req.chrome['script_data'],
        })

        try:
            return self.generate_template_stream(template, data, text,
                                                 iterable)
        except Exception as e:
            # restore what may be needed by the error template
            req.chrome.update({'early_links': None, 'early_scripts': None,
                               'early_script_data': None, 'links': links,
                               'scripts': scripts, 'script_data': script_data})
            raise

    def generate_fragment(self, req, filename, data, text=False, domain=None):
        """Produces content ready to be sent from the given template
        *filename* and input *data*, with minimal overhead.

        It calls `prepare_template` to augment the *data* with the
        usual helper functions that can be expected in Trac templates,
        including the translation helper functions adapted to the given
        *domain*, except for some of the chrome "late" data.

        If you don't need that and don't want the overhead, use
        `load_template` and `generate_template_stream` directly.

        The generated output is suitable to pass directly to
        `Request.send`, see `generate_template_stream` for details.

        See also `render_fragment`, which returns a string instead.

        """
        template, data = self.prepare_template(req, filename, data, text,
                                               domain)
        return self.generate_template_stream(template, data, text)


    def render_fragment(self, req, filename, data, text=False, domain=None):
        """Produces a string from given template *filename* and input *data*,
        with minimal overhead.

        It calls `prepare_template` to augment the *data* with the
        usual helper functions that can be expected in Trac templates,
        including the translation helper functions adapted to the given
        *domain*, except for some of the chrome "late" data.

        If you don't need that and don't want the overhead, use
        `load_template` and `render_template_string` directly.

        :rtype: the generated output is an `unicode` string if *text*
                is ``True``, or a `Markup` string otherwise.

        See also `generate_fragment`, which produces an output
        suitable to pass directly to `Request.send` instead.

        """
        template, data = self.prepare_template(req, filename, data, text,
                                               domain)
        return self.render_template_string(template, data, text)

    def prepare_template(self, req, filename, data, text=False, domain=None):
        """Prepares the rendering of a Jinja2 template.

        This loads the template and prepopulates a data `dict` with
        the "standard" Trac API for templates.

        :param req: a `Request` instance (optional)
        :param filename: the name of a Jinja2 template, which must be
                         found in one of the template directories (see
                         `get_templates_dirs`)
        :param data: user specified data dictionary, used to override
                     the default context set from the request *req*
                     (see `populate_data`)
        :param text: in text mode (``True``) XML/HTML auto-escape of
                     variable expansion is disabled.

        :rtype: a pair of Jinja2 `Template` and a `dict`.

        """
        template = self._load_jinja_template(filename, text)
        if domain:
            symbols = translation.functions.keys()
            domain_functions = translation.domain_functions(domain, symbols)
            data.update(dict(zip(symbols, domain_functions)))
        data = self.populate_data(req, data)
        return template, data

    def generate_template_stream(self, template, data, text=False,
                                 iterable=None):
        """Returns the rendered template in a form that can be "sent".

        This will be either a single UTF-8 encoded `str` object, or an
        iterable made of chunks of the above.

        :param template: the Jinja2 template
        :type template: ``jinja2.Template``

        :param text: in text mode (``True``) the generated bytes will
                     not be sanitized (see `valid_html_bytes`).

        :param iterable: determine whether the output should be
                         generated in chunks or as a single `str`; if
                         `None`, the `use_chunked_encoding` property
                         will be used to determine this instead

        :rtype: `str` or an iterable of `str`, depending on *iterable*

        .. note:

        Turning off the XML/HTML auto-escape feature for variable
        expansions has to be disabled when loading the template (see
        `load_template`), so remember to stay consistent with the
        *text* parameter.

        """
        if iterable or iterable is None and self.use_chunked_encoding:
            stream = template.stream(data)
            stream.enable_buffering(75) # buffer_size
            return self._iterable_jinja_content(stream, text)
        else:
            bytes = template.render(data).encode('utf-8')
            if not text:
                bytes = valid_html_bytes(bytes)
            return bytes

    def render_template_string(self, template, data, text=False):
        """Renders the template as an unicode or Markup string.

        :param template: the Jinja2 template
        :type template: ``jinja2.Template``

        :param text: in text mode (``True``) the generated string
                     will not be wrapped in `Markup`

        :rtype: `unicode` if *text* is ``True``, `Markup` otherwise.

        .. note:

        Turning off the XML/HTML auto-escape feature for variable
        expansions has to be disabled when loading the template (see
        `load_template`), so remember to stay consistent with the
        *text* parameter.

        """
        string = template.render(data)
        return string if text else Markup(string)

    def iterable_content(self, stream, text=False, **kwargs):
        """Generate an iterable object which iterates `str` instances
        from the given stream instance.

        :param text: in text mode (``True``) XML/HTML auto-escape of
                     variable expansion is disabled.

        .. note:

        If text is a string, this corresponds to the old API and we
        assume to have a Genshi stream. This backward compatibility
        behavior will be removed in Trac 1.5.1.

        """
        if text in (True, False):
            return self._iterable_jinja_content(stream, text)
        elif genshi:
            return self._iterable_genshi_content(stream, text, **kwargs)

    def _iterable_jinja_content(self, stream, text):
        # TODO (1.5.1) merge with iterable_content
        try:
            if text:
                for chunk in stream:
                    yield chunk.encode('utf-8')
            else:
                for chunk in stream:
                    yield valid_html_bytes(chunk.encode('utf-8'))
        except Exception as e:
            self.log.error('Jinja2 %s error while rendering %s template %s',
                           e.__class__.__name__,
                           'text' if text else 'XML/HTML',
                           exception_to_unicode(e, traceback=True))

    # Template rendering (legacy Genshi support) - TODO (1.5.1) remove

    if genshi:
        # DocType for 'text/html' output
        html_doctype = DocType.XHTML_STRICT

        def _load_genshi_template(self, filename, method=None):
            if not self.templates:
                genshi_dirs = [
                    pkg_resources.resource_filename('trac', 'templates/genshi')
                ] + self.get_all_templates_dirs()
                self.templates = TemplateLoader(
                    genshi_dirs,
                    auto_reload=self.auto_reload,
                    max_cache_size=self.genshi_cache_size,
                    default_encoding="utf-8",
                    variable_lookup='lenient', callback=lambda template:
                    Translator(translation.get_translations()).setup(template))

            if method == 'text':
                cls = NewTextTemplate
            else:
                cls = MarkupTemplate
            return self.templates.load(filename, cls=cls)

        def _get_genshi_data(self):
            def classes(*args, **kwargs):
                s = presentation.classes(*args, **kwargs)
                return s or None
            def styles(*args, **kwargs):
                s = presentation.styles(*args, **kwargs)
                return s or None
            d = self._default_context_data.copy()
            d.update({
                'classes': classes,
                'first_last': presentation.first_last,
                'group': presentation.group,
                'istext': presentation.istext,
                'paginate': presentation.paginate,
                'separated': presentation.separated,
                'styles': styles,
                'to_json': presentation.to_json,
            })
            d.update(translation.functions)
            return d

        def _render_genshi_template(self, req, filename, data,
                                    content_type=None, fragment=False,
                                    iterable=False, method=None):
            self.log.warning("Rendering Genshi template '%s' (convert to "
                             "Jinja2 before Trac 1.5.1)", filename)
            if content_type is None:
                content_type = 'text/html'

            if method is None:
                method = {'text/html': 'xhtml',
                          'text/plain': 'text'}.get(content_type, 'xml')

            if method == "xhtml":
                # Retrieve post-redirect messages saved in session
                for type_ in ['warnings', 'notices']:
                    try:
                        for i in itertools.count():
                            message = Markup(req.session.pop('chrome.%s.%d'
                                                             % (type_, i)))
                            if message not in req.chrome[type_]:
                                req.chrome[type_].append(message)
                    except KeyError:
                        pass

            template = self.load_template(filename, method)

            # Populate data with request dependent data
            data = self.populate_data(req, data, self._get_genshi_data())
            data['chrome']['content_type'] = content_type
            stream = None
            stream = template.generate(**data)
            # Filter through ITemplateStreamFilter plugins
            if self.stream_filters:
                stream |= self._filter_stream(req, method, filename, data)
            if fragment:
                return stream

            doctype = None
            if content_type == 'text/html':
                doctype = self.html_doctype
                if req.form_token:
                    stream |= self._add_form_token(req.form_token)
                if not req.session.as_int('accesskeys'):
                    stream |= self._strip_accesskeys

            return self._send_genshi_content(req, stream, filename, method,
                                             doctype, data, iterable)

        def _send_genshi_content(self, req, stream, filename, method, doctype,
                                 data, iterable):
            if method == 'text':
                buffer = io.BytesIO()
                stream.render('text', out=buffer, encoding='utf-8')
                return buffer.getvalue()

            links = req.chrome.get('links')
            scripts = req.chrome.get('scripts')
            script_data = req.chrome.get('script_data')
            req.chrome.update({'early_links': links, 'early_scripts': scripts,
                               'early_script_data': script_data,
                               'links': {}, 'scripts': [], 'script_data': {}})
            data.setdefault('chrome', {}).update({
                'late_links': req.chrome['links'],
                'late_scripts': req.chrome['scripts'],
                'late_script_data': req.chrome['script_data'],
            })

            if iterable:
                return self.iterable_content(stream, method, doctype=doctype)

            try:
                buffer = io.BytesIO()
                stream.render(method, doctype=doctype, out=buffer,
                              encoding='utf-8')
                return valid_html_bytes(buffer.getvalue())
            except Exception as e:
                # restore what may be needed by the error template
                req.chrome.update({'early_links': None, 'early_scripts': None,
                                   'early_script_data': None, 'links': links,
                                   'scripts': scripts,
                                   'script_data': script_data})
                # give some hints when hitting a Genshi unicode error
                if isinstance(e, UnicodeError):
                    pos = self._stream_location(stream)
                    if pos:
                        location = "'%s', line %s, char %s" % pos
                    else:
                        location = '%s %s' % (filename,
                                              _("(unknown template location)"))
                    raise TracError(_("Genshi %(error)s error while rendering "
                                      "template %(location)s",
                                      error=e.__class__.__name__,
                                      location=location))
                raise

        def _iterable_genshi_content(self, stream, method, **kwargs):
            """Generate an iterable object which iterates `str` instances
            from the given stream instance.

            :param method: the serialization method; can be either "xml",
                           "xhtml", "html", "text", or a custom serializer
                           class
            """
            try:
                if method == 'text':
                    for chunk in stream.serialize(method, **kwargs):
                        yield chunk.encode('utf-8')
                else:
                    for chunk in stream.serialize(method, **kwargs):
                        yield valid_html_bytes(chunk.encode('utf-8'))
            except Exception as e:
                pos = self._stream_location(stream)
                if pos:
                    location = "'%s', line %s, char %s" % pos
                else:
                    location = '(unknown template location)'
                self.log.error('Genshi %s error while rendering template %s%s',
                               e.__class__.__name__, location,
                               exception_to_unicode(e, traceback=True))

        # Genshi Template filters

        def _add_form_token(self, token):
            from genshi.builder import tag as gtag
            elem = gtag.div(
                gtag.input(type='hidden', name='__FORM_TOKEN', value=token)
            )
            def _generate(stream, ctxt=None):
                for kind, data, pos in stream:
                    if kind is START and data[0].localname == 'form' \
                            and data[1].get('method', '').lower() == 'post':
                        yield kind, data, pos
                        for event in elem.generate():
                            yield event
                    else:
                        yield kind, data, pos
            return _generate

        def _strip_accesskeys(self, stream, ctxt=None):
            for kind, data, pos in stream:
                if kind is START and 'accesskey' in data[1]:
                    data = data[0], Attrs([(k, v) for k, v in data[1]
                                           if k != 'accesskey'])
                yield kind, data, pos

        def _filter_stream(self, req, method, filename, data):
            def inner(stream, ctxt=None):
                for filter in self.stream_filters:
                    stream = filter.filter_stream(req, method, filename,
                                                  stream, data)
                return stream
            return inner

        def _stream_location(self, stream):
            for kind, data, pos in stream:
                return pos

        def _check_for_stream_filters(self, req, method, filename, data):
            class FakeStream(object):
                def __or__(self, x):
                    raise GenshiStreamFilterUsed()
            class GenshiStreamFilterUsed(Exception):
                pass
            stream = FakeStream()
            for filter in self.stream_filters:
                try:
                    stream = filter.filter_stream(req, method, filename,
                                                  stream, data)
                except GenshiStreamFilterUsed:
                    name = filter.__class__.__name__
                    self.log.warning("Component %s relies on deprecated Genshi"
                                     " stream filtering", name)
                    return True
            return False

        def _filter_jinja_page(self, req, content, method, filename,
                               content_type, data, fragment, iterable):
            doctype = self.html_doctype if content_type == 'text/html' else None
            stream = XML(content)
            stream |= self._filter_stream(req, method, filename, data)
            if fragment:
                return stream
            else:
                return self._send_genshi_content(req, stream, filename, method,
                                                 doctype, data, iterable)<|MERGE_RESOLUTION|>--- conflicted
+++ resolved
@@ -1217,15 +1217,13 @@
         def get_abs_url(resource, **kwargs):
             return get_resource_url(self.env, resource, abs_href, **kwargs)
 
-<<<<<<< HEAD
         def accesskey_attr(key):
             key = accesskey(req, key)
             return Markup('accesskey="%s"') % key if key else ''
-=======
+
         dateinfo_format = \
             req.session.get('dateinfo', self.default_dateinfo_format) \
             if req else self.default_dateinfo_format
->>>>>>> 77638678
 
         d.update({
             'env': self.env,
