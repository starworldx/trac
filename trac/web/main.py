--- conflicted
+++ resolved
@@ -629,12 +629,8 @@
 
     try:
         if not env and env_error:
-<<<<<<< HEAD
             raise HTTPInternalServerError(env_error)
-=======
-            raise HTTPInternalError(env_error)
         dispatcher = RequestDispatcher(env)
->>>>>>> 575cba3c
         try:
             dispatcher.set_default_callbacks(req)
             dispatcher.dispatch(req)
