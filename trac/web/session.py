# -*- coding: utf-8 -*-
#
# Copyright (C) 2004-2009 Edgewall Software
# Copyright (C) 2004 Daniel Lundin <daniel@edgewall.com>
# Copyright (C) 2004-2006 Christopher Lenz <cmlenz@gmx.de>
# Copyright (C) 2006 Jonas Borgström <jonas@edgewall.com>
# Copyright (C) 2008 Matt Good <matt@matt-good.net>
# All rights reserved.
#
# This software is licensed as described in the file COPYING, which
# you should have received as part of this distribution. The terms
# are also available at http://trac.edgewall.org/wiki/TracLicense.
#
# This software consists of voluntary contributions made by many
# individuals. For the exact contribution history, see the revision
# history and logs, available at http://trac.edgewall.org/log/.
#
# Author: Daniel Lundin <daniel@edgewall.com>
#         Christopher Lenz <cmlenz@gmx.de>

from __future__ import with_statement

import time

from trac.core import TracError, Component, implements
from trac.util import hex_entropy
from trac.util.text import print_table, printout
from trac.util.translation import _
from trac.util.datefmt import parse_date, to_timestamp
from trac.admin.api import IAdminCommandProvider, AdminCommandError

UPDATE_INTERVAL = 3600 * 24 # Update session last_visit time stamp after 1 day
PURGE_AGE = 3600 * 24 * 90 # Purge session after 90 days idle
COOKIE_KEY = 'trac_session'


class DetachedSession(dict):
    def __init__(self, env, sid):
        dict.__init__(self)
        self.env = env
        self.sid = None
        self.last_visit = 0
        self._new = True
        self._old = {}
        if sid:
            self.get_session(sid, authenticated=True)
        else:
            self.authenticated = False

    def __setitem__(self, key, value):
        dict.__setitem__(self, key, unicode(value))

    def get_session(self, sid, authenticated=False):
        self.env.log.debug("Retrieving session for ID %r", sid)

        with self.env.db_query as db:
            self.sid = sid
            self.authenticated = authenticated

            for last_visit, in db("""
                    SELECT last_visit FROM session
                    WHERE sid=%s AND authenticated=%s
                    """, (sid, int(authenticated))):
                self._new = False
                self.last_visit = int(last_visit or 0)

                for name, value in db("""
                        SELECT name, value FROM session_attribute
                        WHERE sid=%s and authenticated=%s
                        """, (sid, int(authenticated))):
                    self[name] = value
                self._old.update(self)
                break

    def save(self):
        if not self._old and not self.items():
            # The session doesn't have associated data, so there's no need to
            # persist it
            return

        authenticated = int(self.authenticated)
        now = int(time.time())

        with self.env.db_transaction as db:
            if self._new:
                self.last_visit = now
                self._new = False
                # The session might already exist even if _new is True since
                # it could have been created by a concurrent request (#3563).
                try:
                    db("""INSERT INTO session (sid, last_visit, authenticated)
                          VALUES (%s,%s,%s)
                          """, (self.sid, self.last_visit, authenticated))
                except Exception:
                    self.env.log.warning('Session %s already exists', self.sid)
                    db.rollback()
                    return
            if self._old != self:
                attrs = [(self.sid, authenticated, k, v) 
                         for k, v in self.items()]
<<<<<<< HEAD
                db("DELETE FROM session_attribute WHERE sid=%s", (self.sid,))
=======
                cursor.execute("""
                    DELETE FROM session_attribute
                    WHERE sid=%s AND authenticated=%s
                    """, (self.sid, authenticated))
>>>>>>> cd9d3bd5
                self._old = dict(self.items())
                if attrs:
                    db("""INSERT INTO session_attribute
                             (sid, authenticated, name, value)
                          VALUES (%s, %s, %s, %s)
                          """, attrs)
                elif not authenticated:
                    # No need to keep around empty unauthenticated sessions
                    db("DELETE FROM session WHERE sid=%s AND authenticated=0",
                       (self.sid,))
                    return
            # Update the session last visit time if it is over an hour old,
            # so that session doesn't get purged
            if now - self.last_visit > UPDATE_INTERVAL:
                self.last_visit = now
                self.env.log.info("Refreshing session %s", self.sid)
                db("""UPDATE session SET last_visit=%s
                      WHERE sid=%s AND authenticated=%s
                      """, (self.last_visit, self.sid, authenticated))
                # Purge expired sessions. We do this only when the session was
                # changed as to minimize the purging.
                mintime = now - PURGE_AGE
                self.env.log.debug('Purging old, expired, sessions.')
                db("""DELETE FROM session_attribute
                      WHERE authenticated=0 AND sid IN (
                          SELECT sid FROM session 
                          WHERE authenticated=0 AND last_visit < %s
                      )
                      """, (mintime,))
                db("""DELETE FROM session
                      WHERE authenticated=0 AND last_visit < %s
                      """, (mintime,))


class Session(DetachedSession):
    """Basic session handling and per-session storage."""

    def __init__(self, env, req):
        super(Session, self).__init__(env, None)
        self.req = req
        if req.authname == 'anonymous':
            if not req.incookie.has_key(COOKIE_KEY):
                self.sid = hex_entropy(24)
                self.bake_cookie()
            else:
                sid = req.incookie[COOKIE_KEY].value
                self.get_session(sid)
        else:
            if req.incookie.has_key(COOKIE_KEY):
                sid = req.incookie[COOKIE_KEY].value
                self.promote_session(sid)
            self.get_session(req.authname, authenticated=True)

    def bake_cookie(self, expires=PURGE_AGE):
        assert self.sid, 'Session ID not set'
        self.req.outcookie[COOKIE_KEY] = self.sid
        self.req.outcookie[COOKIE_KEY]['path'] = self.req.base_path or '/'
        self.req.outcookie[COOKIE_KEY]['expires'] = expires
        if self.env.secure_cookies:
            self.req.outcookie[COOKIE_KEY]['secure'] = True

    def get_session(self, sid, authenticated=False):
        refresh_cookie = False

        if self.sid and sid != self.sid:
            refresh_cookie = True

        super(Session, self).get_session(sid, authenticated)
        if self.last_visit and time.time() - self.last_visit > UPDATE_INTERVAL:
            refresh_cookie = True

        # Refresh the session cookie if this is the first visit after a day
        if not authenticated and refresh_cookie:
            self.bake_cookie()

    def change_sid(self, new_sid):
        assert self.req.authname == 'anonymous', \
               'Cannot change ID of authenticated session'
        assert new_sid, 'Session ID cannot be empty'
        if new_sid == self.sid:
            return
<<<<<<< HEAD
        with self.env.db_transaction as db:
            if db("SELECT sid FROM session WHERE sid=%s", (new_sid,)):
                raise TracError(Markup(
                    _("Session '%(id)s' already exists.<br />"
                      "Please choose a different session ID.",
                      id=new_sid)), _("Error renaming session"))
            self.env.log.debug("Changing session ID %s to %s", self.sid,
=======
        @self.env.with_transaction()
        def update_session_id(db):
            cursor = db.cursor()
            cursor.execute("SELECT sid FROM session WHERE sid=%s", (new_sid,))
            if cursor.fetchone():
                raise TracError(_("Session '%(id)s' already exists. "
                                  "Please choose a different session ID.",
                                  id=new_sid),
                                _("Error renaming session"))
            self.env.log.debug('Changing session ID %s to %s', self.sid,
>>>>>>> cd9d3bd5
                               new_sid)
            db("UPDATE session SET sid=%s WHERE sid=%s AND authenticated=0",
               (new_sid, self.sid))
            db("""UPDATE session_attribute SET sid=%s 
                  WHERE sid=%s and authenticated=0
                  """, (new_sid, self.sid))
        self.sid = new_sid
        self.bake_cookie()

    def promote_session(self, sid):
        """Promotes an anonymous session to an authenticated session, if there
        is no preexisting session data for that user name.
        """
        assert self.req.authname != 'anonymous', \
               "Cannot promote session of anonymous user"

        with self.env.db_transaction as db:
            authenticated_flags = [authenticated for authenticated, in db(
                "SELECT authenticated FROM session WHERE sid=%s OR sid=%s",
                (sid, self.req.authname))]
            
            if len(authenticated_flags) == 2:
                # There's already an authenticated session for the user,
                # we simply delete the anonymous session
                db("DELETE FROM session WHERE sid=%s AND authenticated=0",
                   (sid,))
                db("""DELETE FROM session_attribute
                      WHERE sid=%s AND authenticated=0
                      """, (sid,))
            elif len(authenticated_flags) == 1:
                if not authenticated_flags[0]:
                    # Update the anomymous session records so the session ID
                    # becomes the user name, and set the authenticated flag.
                    self.env.log.debug("Promoting anonymous session %s to "
                                       "authenticated session for user %s",
                                       sid, self.req.authname)
                    db("""UPDATE session SET sid=%s, authenticated=1
                          WHERE sid=%s AND authenticated=0
                          """, (self.req.authname, sid))
                    db("""UPDATE session_attribute SET sid=%s, authenticated=1
                          WHERE sid=%s
                          """, (self.req.authname, sid))
            else:
                # we didn't have an anonymous session for this sid
                db("""INSERT INTO session (sid, last_visit, authenticated)
                      VALUES (%s, %s, 1)
                      """, (self.req.authname, int(time.time())))
        self._new = False

        self.sid = sid
        self.bake_cookie(0) # expire the cookie


class SessionAdmin(Component):
    """trac-admin command provider for session management"""

    implements(IAdminCommandProvider)

    def get_admin_commands(self):
        yield ('session list', '<sid> [...]',
               """List the name and email for the sids specified

               Specifying the sid \'anonymous\' will list all of the
               unauthenticated sessions.  \'*\' may be used to list all
               sessions regardless of authenticated status.""",
               self._complete_sids, self._do_list)

        yield ('session add', '<sid> [name] [email]',
               """Create a session for the given sid

               Populates the name and email attributes and sets the session 
               as authenticated.""",
               None, self._do_add)

        yield ('session set', '<name|email> <sid> <value>',
               'Set the name or email attribute of the given sid',
               self._complete_set, self._do_set)

        yield ('session delete', '<sid> [...]',
               """Delete the session of the specified sid

               Specifying the sid 'anonymous' will delete all anonymous
               sessions.  Using '*' will delete all sessions, regardless.""",
               self._complete_sids, self._do_delete)

        yield ('session purge', '<age>',
               """Purge all anonymous sessions older than the given age

               Age may be specified as a relative time like "90 days ago", or
               in YYYYMMDD format.""",
               None, self._do_purge)

    def _do_list(self, *sids):
        rows = list(self._get_list(*sids))
        if not rows:
            printout(_('No SID found'))
        else:
            print_table(rows, [_('SID'), _('Name'), _('Email')]) 
        
    def _do_add(self, sid, *args):
        if list(self._get_list(sid)):
            raise AdminCommandError(_("Session already exists. Unable to add "
                                      "a duplicate session."))
        self._add_session(sid, *args)

    def _do_set(self, attr, sid, val):
        exists = [r for r in self._get_list(sid)]
        if not exists:
            raise AdminCommandError(_("Unable to set session attribute on a "
                                      "non-existent SID"))
        self._set_attr(sid, attr, val) 

    def _complete_set(self, args):
        if len(args) == 1:
            return ['name', 'email']
        elif len(args) == 2:
            return self._get_authenticated_sids()

    def _do_delete(self, *sids):
        for sid in sids:
            self._delete_session(sid) 

    def _do_purge(self, age):
        self._purge_sessions(parse_date(age))

    def _complete_sids(self, *args):
        sids = self._get_authenticated_sids()
        sids.append('authenticated')
        sids.append('anonymous')
        return sids

    # Internal helper methods
    def _get_list(self, *sids):
        if not sids:
            return
        check_auth = True
        check_sid = False
        if sids[0].lower() == 'anonymous':
            authenticated = 0
        elif sids[0].lower() == 'authenticated':
            authenticated = 1
        elif sids[0] == '*':
            check_auth = False
        else:
            check_auth = False
            check_sid = True

        if check_auth:
            sql = """
                SELECT DISTINCT s.sid, n.value, e.value 
                FROM session AS s 
                  LEFT JOIN session_attribute AS n
                    ON (n.sid=s.sid AND n.authenticated=%s 
                        AND n.name='name')
                  LEFT JOIN session_attribute AS e
                    ON (e.sid=s.sid AND e.authenticated=%s
                        AND e.name='email')
                WHERE s.authenticated=%s ORDER BY s.sid
                """
            args = (authenticated,) * 3
        elif check_sid:
            sql = """
                SELECT DISTINCT s.sid, n.value, e.value 
                FROM session AS s 
                  LEFT JOIN session_attribute AS n
                    ON (n.sid=s.sid AND n.name='name') 
                  LEFT JOIN session_attribute AS e
                    ON (e.sid=s.sid AND e.name='email') 
                WHERE s.sid IN (%s) ORDER BY s.sid
                """ % ','.join("%s" for i in range(len(sids)))
            args = sids
        else:
            sql = """
                SELECT DISTINCT s.sid, n.value, e.value 
                FROM session AS s 
                  LEFT JOIN session_attribute AS n
                    ON (n.sid=s.sid AND n.name='name') 
                  LEFT JOIN session_attribute AS e
                    ON (e.sid=s.sid  AND e.name='email') ORDER BY s.sid
                """
            args = ()
        for sid, name, email in self.env.db_query(sql, args):
            yield (sid, name, email)

    def _add_session(self, sid, name=None, email=None):
        with self.env.db_transaction as db:
            db("INSERT INTO session VALUES (%s, 1, %s)", (sid, time.time()))
            if name is not None:
                db("INSERT INTO session_attribute VALUES (%s, 1, 'name', %s)",
                   (sid, name))
            if email is not None:
                db("INSERT INTO session_attribute VALUES (%s, 1, 'email', %s)",
                   (sid, email))

    def _set_attr(self, sid, attr, val):
        with self.env.db_transaction as db:
            for authenticated, in db(
                    "SELECT authenticated FROM session WHERE sid = %s",
                    (sid,)):
                # FIXME upsert
                if db("""SELECT name, value FROM session_attribute
                         WHERE sid = %s AND authenticated = %s AND name = %s
                         """, (sid, authenticated, attr)):
                    db("""
                        UPDATE session_attribute SET value = %s
                        WHERE sid = %s AND authenticated = %s AND name = %s
                        """, (val, sid, authenticated, attr))
                else:
                    db("INSERT INTO session_attribute VALUES (%s, %s, %s, %s)",
                       (sid, authenticated, attr, val))
                break
            else:
                raise TracError(_("Session id %(sid)s not found", sid=sid))

    def _delete_session(self, sid):
        with self.env.db_transaction as db:
            if sid.lower() == 'anonymous':
                db("DELETE FROM session_attribute WHERE authenticated = 0")
                db("DELETE FROM session WHERE authenticated = 0")
            elif sid == '*':
                db("DELETE FROM session_attribute WHERE name <> 'password'")
                db("DELETE FROM session")
            else:
                db("DELETE FROM session_attribute WHERE sid = %s", (sid,))
                db("DELETE FROM session WHERE sid = %s", (sid,))

    def _purge_sessions(self, age=None):
        """Purge anonymous sessions older than [age].

        If `age` is None, then purge all anonymous sessions.
        """
        with self.env.db_transaction as db:
            if age:
                ts = to_timestamp(age)
                db("""DELETE FROM session_attribute
                      WHERE authenticated=0
                       AND sid IN (SELECT sid FROM session
                                   WHERE authenticated=0 AND last_visit < %s)
                      """, (ts,))
                db("""DELETE FROM session
                      WHERE authenticated=0 AND last_visit < %s
                      """, (ts,))
            else:
                db("DELETE FROM session_attribute WHERE authenticated=0")
                db("DELETE FROM session WHERE authenticated=0")

    def _get_authenticated_sids(self):
        return [sid for sid, in self.env.db_query(
                "SELECT sid FROM session WHERE authenticated = 1")]<|MERGE_RESOLUTION|>--- conflicted
+++ resolved
@@ -98,14 +98,9 @@
             if self._old != self:
                 attrs = [(self.sid, authenticated, k, v) 
                          for k, v in self.items()]
-<<<<<<< HEAD
-                db("DELETE FROM session_attribute WHERE sid=%s", (self.sid,))
-=======
-                cursor.execute("""
-                    DELETE FROM session_attribute
-                    WHERE sid=%s AND authenticated=%s
-                    """, (self.sid, authenticated))
->>>>>>> cd9d3bd5
+                db("""DELETE FROM session_attribute
+                      WHERE sid=%s AND authenticated=%s
+                      """, (self.sid, authenticated))
                 self._old = dict(self.items())
                 if attrs:
                     db("""INSERT INTO session_attribute
@@ -187,26 +182,13 @@
         assert new_sid, 'Session ID cannot be empty'
         if new_sid == self.sid:
             return
-<<<<<<< HEAD
         with self.env.db_transaction as db:
             if db("SELECT sid FROM session WHERE sid=%s", (new_sid,)):
-                raise TracError(Markup(
-                    _("Session '%(id)s' already exists.<br />"
-                      "Please choose a different session ID.",
-                      id=new_sid)), _("Error renaming session"))
-            self.env.log.debug("Changing session ID %s to %s", self.sid,
-=======
-        @self.env.with_transaction()
-        def update_session_id(db):
-            cursor = db.cursor()
-            cursor.execute("SELECT sid FROM session WHERE sid=%s", (new_sid,))
-            if cursor.fetchone():
                 raise TracError(_("Session '%(id)s' already exists. "
                                   "Please choose a different session ID.",
                                   id=new_sid),
                                 _("Error renaming session"))
-            self.env.log.debug('Changing session ID %s to %s', self.sid,
->>>>>>> cd9d3bd5
+            self.env.log.debug("Changing session ID %s to %s", self.sid,
                                new_sid)
             db("UPDATE session SET sid=%s WHERE sid=%s AND authenticated=0",
                (new_sid, self.sid))
