--- conflicted
+++ resolved
@@ -17,11 +17,6 @@
 import unittest
 from subprocess import PIPE
 
-<<<<<<< HEAD
-=======
-
-import trac.tests.compat
->>>>>>> 6615e4ad
 from trac.config import ConfigurationError
 from trac.core import Component, TracError, implements
 from trac.db.api import DatabaseManager
@@ -388,9 +383,26 @@
                                      metadata, method=None):
                 return template, data, metadata, 'xml'
 
+        class RequestFilterRedirectOnPermError(Component):
+            implements(IRequestHandler, IRequestFilter)
+            def match_request(self, req):
+                return re.match(r'/perm-error', req.path_info)
+            def process_request(self, req):
+                req.entered_process_request = True
+                raise PermissionError("No permission to view")
+            def pre_process_request(self, req, handler):
+                return handler
+            def post_process_request(self, req, template, data, content_type):
+                if (template, data, content_type) == (None, None, None):
+                    req.entered_post_process_request = True
+                    req.redirect(req.href('/redirect-target'))
+                return template, data, content_type
+
         cls.request_filter['4Arg'] = RequestFilter4Arg
         cls.request_filter['5Arg'] = RequestFilter5Arg
         cls.request_filter['5ArgXml'] = RequestFilter5ArgXml
+        cls.request_filter['RedirectOnPermError'] = \
+            RequestFilterRedirectOnPermError
 
     @classmethod
     def tearDownClass(cls):
@@ -543,25 +555,7 @@
         """The post_process_request method can redirect during exception
         handling from an exception raised in process_request.
         """
-        class RedirectOnPermissionErrorStub(Component):
-            implements(IRequestHandler, IRequestFilter)
-
-            def match_request(self, req):
-                return re.match(r'/perm-error', req.path_info)
-
-            def process_request(self, req):
-                req.entered_process_request = True
-                raise PermissionError("No permission to view")
-
-            def pre_process_request(self, req, handler):
-                return handler
-
-            def post_process_request(self, req, template, data, content_type):
-                if (template, data, content_type) == (None, None, None):
-                    req.entered_post_process_request = True
-                    req.redirect(req.href('/redirect-target'))
-                return template, data, content_type
-
+        self.env.enable_component(self.request_filter['RedirectOnPermError'])
         dispatcher = RequestDispatcher(self.env)
         req = MockRequest(self.env, method='GET', path_info='/perm-error')
         req.entered_process_request = False
