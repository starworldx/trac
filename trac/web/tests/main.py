--- conflicted
+++ resolved
@@ -13,11 +13,6 @@
 
 import os.path
 import sys
-<<<<<<< HEAD
-import types
-=======
-import tempfile
->>>>>>> 575cba3c
 import unittest
 from subprocess import PIPE
 
