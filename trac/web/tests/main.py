--- conflicted
+++ resolved
@@ -14,12 +14,7 @@
 import io
 import os.path
 import re
-<<<<<<< HEAD
-=======
-import sys
-import tempfile
 import textwrap
->>>>>>> 35870cf9
 import unittest
 
 import trac.env
@@ -43,28 +38,14 @@
 
     filename = 'test_stub.html'
 
-<<<<<<< HEAD
-    template = """\
-<!DOCTYPE html>
-<html>
-  <body>
-    <h1>${greeting}</h1>
-  </body>
-</html>
-"""
-=======
     template = textwrap.dedent("""\
-        <!DOCTYPE html
-            PUBLIC "-//W3C//DTD XHTML 1.0 Strict//EN"
-            "http://www.w3.org/TR/xhtml1/DTD/xhtml1-strict.dtd">
-        <html xmlns="http://www.w3.org/1999/xhtml"
-              xmlns:py="http://genshi.edgewall.org/">
+        <!DOCTYPE html>
+        <html>
           <body>
             <h1>${greeting}</h1>
           </body>
         </html>
         """)
->>>>>>> 35870cf9
 
     def match_request(self, req):
         return req.path_info == '/test-stub'
