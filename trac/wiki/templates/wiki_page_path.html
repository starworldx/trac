--- conflicted
+++ resolved
@@ -6,8 +6,7 @@
 
   This software consists of voluntary contributions made by many
   individuals. For the exact contribution history, see the revision
-<<<<<<< HEAD
-  history and logs, available at http://trac.edgewall.org/.
+  history and logs, available at https://trac.edgewall.org/.
 #}
 
 <div id="pagepath" class="noprint">
@@ -21,19 +20,4 @@
 %}<span class="pathentry sep">/</span>{% endif %}{%
 endfor %}
 # endwith
-=======
-  history and logs, available at https://trac.edgewall.org/.
--->
-<div xmlns="http://www.w3.org/1999/xhtml"
-     xmlns:py="http://genshi.edgewall.org/"
-     xmlns:i18n="http://genshi.edgewall.org/i18n"
-     xmlns:xi="http://www.w3.org/2001/XInclude"
-  id="pagepath" class="noprint" py:with="parts = page.name.split('/')">
-  <a class="pathentry first" title="View WikiStart" href="${href.wiki()}">wiki:</a><!--!
- --><py:for each="idx, part in enumerate(parts)"><!--!
-   --><a class="pathentry" href="${href.wiki(*parts[:idx + 1])}"
-         title="${_('View %(path)s', path='/'.join(parts[:idx + 1]))}">${part}</a><!--!
-     --><span class="pathentry sep" py:if="idx != len(parts) - 1">/</span><!--!
- --></py:for>
->>>>>>> 01f79983
 </div>