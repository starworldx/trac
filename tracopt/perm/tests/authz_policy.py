# -*- coding: utf-8 -*-
#
# Copyright (C) 2012-2013 Edgewall Software
# All rights reserved.
#
# This software is licensed as described in the file COPYING, which
# you should have received as part of this distribution. The terms
# are also available at http://trac.edgewall.org/wiki/TracLicense.
#
# This software consists of voluntary contributions made by many
# individuals. For the exact contribution history, see the revision
# history and logs, available at http://trac.edgewall.org/log/.

import os
import tempfile
import unittest

import trac.tests.compat
from trac.config import ConfigurationError
from trac.perm import PermissionCache
from trac.resource import Resource
from trac.test import EnvironmentStub, Mock
from trac.util import create_file
from trac.versioncontrol.api import Repository
from tracopt.perm.authz_policy import AuthzPolicy


class AuthzPolicyTestCase(unittest.TestCase):

    def setUp(self):
        tmpdir = tempfile.mkdtemp(prefix='trac-')
        self.authz_file = os.path.join(tmpdir, 'trac-authz-policy')
        create_file(self.authz_file, """\
# -*- coding: utf-8 -*-
# Unicode user names
[groups]
administrators = éat

[wiki:WikiStart]
änon = WIKI_VIEW
@administrators = WIKI_VIEW
* =

# Unicode page names
[wiki:résumé]
änon =
@administrators = WIKI_VIEW
* =

# Tickets
[ticket:43]
änon = TICKET_VIEW
@administrators =
* =

[ticket:*]
änon =
@administrators = TICKET_VIEW
* =

# Default repository
[repository:@*]
änon =
@administrators = BROWSER_VIEW, FILE_VIEW
* =

# Non-default repository
[repository:bláh@*]
änon = BROWSER_VIEW, FILE_VIEW
@administrators = BROWSER_VIEW, FILE_VIEW
* =

[milestone:milestone1]
anonymous = MILESTONE_VIEW
""")
        self.env = EnvironmentStub(enable=['trac.*', AuthzPolicy],
                                   path=tmpdir)
        self.env.config.set('trac', 'permission_policies',
                            'AuthzPolicy, DefaultPermissionPolicy')
        self.env.config.set('authz_policy', 'authz_file', self.authz_file)

    def tearDown(self):
        self.env.reset_db_and_disk()

<<<<<<< HEAD
    def check_permission(self, action, user, resource, perm):
        authz_policy = AuthzPolicy(self.env)
        return authz_policy.check_permission(action, user, resource, perm)
=======
    def check_permission(self, action, user, resource, perm=None):
        return self.authz_policy.check_permission(action, user, resource, perm)
>>>>>>> 20925570

    def get_repository(self, reponame):
        params = {'id': 1, 'name': reponame}
        return Mock(Repository, 'mock', params, self.env.log)

    def get_perm(self, username, *args):
        perm = PermissionCache(self.env, username)
        if args:
            return perm(*args)
        return perm

    def test_unicode_username(self):
        resource = Resource('wiki', 'WikiStart')

        perm = self.get_perm('anonymous')
        self.assertFalse(
            self.check_permission('WIKI_VIEW', 'anonymous', resource, perm))
        self.assertNotIn('WIKI_VIEW', perm)
        self.assertNotIn('WIKI_VIEW', perm(resource))

        perm = self.get_perm(u'änon')
        self.assertTrue(
            self.check_permission('WIKI_VIEW', u'änon', resource, perm))
        self.assertNotIn('WIKI_VIEW', perm)
        self.assertIn('WIKI_VIEW', perm(resource))

    def test_unicode_resource_name(self):
        resource = Resource('wiki', u'résumé')

        perm = self.get_perm('anonymous')
        self.assertFalse(
            self.check_permission('WIKI_VIEW', 'anonymous', resource, perm))
        self.assertNotIn('WIKI_VIEW', perm)
        self.assertNotIn('WIKI_VIEW', perm(resource))

        perm = self.get_perm(u'änon')
        self.assertFalse(
            self.check_permission('WIKI_VIEW', u'änon', resource, perm))
        self.assertNotIn('WIKI_VIEW', perm)
        self.assertNotIn('WIKI_VIEW', perm(resource))

        perm = self.get_perm(u'éat')
        self.assertTrue(
            self.check_permission('WIKI_VIEW', u'éat', resource, perm))
        self.assertNotIn('WIKI_VIEW', perm)
        self.assertIn('WIKI_VIEW', perm(resource))

    def test_resource_without_id(self):
        perm = self.get_perm('anonymous')
        self.assertNotIn('TICKET_VIEW', perm)
        self.assertNotIn('TICKET_VIEW', perm('ticket'))
        self.assertNotIn('TICKET_VIEW', perm('ticket', 42))
        self.assertNotIn('TICKET_VIEW', perm('ticket', 43))

        perm = self.get_perm(u'änon')
        self.assertNotIn('TICKET_VIEW', perm)
        self.assertNotIn('TICKET_VIEW', perm('ticket'))
        self.assertNotIn('TICKET_VIEW', perm('ticket', 42))
        self.assertIn('TICKET_VIEW', perm('ticket', 43))

        perm = self.get_perm(u'éat')
        self.assertNotIn('TICKET_VIEW', perm)
        self.assertIn('TICKET_VIEW', perm('ticket'))
        self.assertIn('TICKET_VIEW', perm('ticket', 42))
        self.assertNotIn('TICKET_VIEW', perm('ticket', 43))

    def test_default_repository(self):
        repos = self.get_repository('')
        self.assertFalse(repos.is_viewable(self.get_perm('anonymous')))
        self.assertFalse(repos.is_viewable(self.get_perm(u'änon')))
        self.assertTrue(repos.is_viewable(self.get_perm(u'éat')))

    def test_non_default_repository(self):
        repos = self.get_repository(u'bláh')
        self.assertFalse(repos.is_viewable(self.get_perm('anonymous')))
        self.assertTrue(repos.is_viewable(self.get_perm(u'änon')))
        self.assertTrue(repos.is_viewable(self.get_perm(u'éat')))

    def test_case_sensitive_resource(self):
        resource = Resource('WIKI', 'wikistart')
        self.assertIsNone(
            self.check_permission('WIKI_VIEW', 'anonymous', resource))
        self.assertIsNone(
            self.check_permission('WIKI_VIEW', u'änon', resource))

    def test_authenticated_inherits_anonymous_permission(self):
        """Metagroup authenticated inherits all permissions granted to
        anonymous.
        """
        resource  = Resource('milestone', 'milestone1')
        self.assertTrue(self.check_permission('MILESTONE_VIEW',
                                              'anonymous', resource))
        self.assertTrue(self.check_permission('MILESTONE_VIEW',
                                              'authenticated', resource))

    def test_get_authz_file(self):
        """get_authz_file should resolve a relative path."""
        authz_policy = AuthzPolicy(self.env)
        authz_file = authz_policy.authz_file
        self.assertTrue(os.path.isabs(authz_file))

    def test_get_authz_file_notfound_raises(self):
        """ConfigurationError exception should be raised if file not found."""
        authz_file = os.path.join(self.env.path, 'some-nonexistent-file')
        self.env.config.set('authz_policy', 'authz_file', authz_file)
        self.assertRaises(ConfigurationError, self.check_permission,
                          'WIKI_VIEW', 'änon', None, None)

    def test_get_authz_file_notdefined_raises(self):
        """ConfigurationError exception should be raised if the option
        `[authz_policy] authz_file` is not specified in trac.ini."""
        self.env.config.remove('authz_policy', 'authz_file')
        self.assertRaises(ConfigurationError, self.check_permission,
                          'WIKI_VIEW', 'änon', None, None)

    def test_get_authz_file_empty_raises(self):
        """ConfigurationError exception should be raised if the option
        `[authz_policy] authz_file` is empty."""
        self.env.config.set('authz_policy', 'authz_file', '')
        self.assertRaises(ConfigurationError, self.check_permission,
                          'WIKI_VIEW', 'änon', None, None)

    def test_get_authz_file_removed_raises(self):
        """ConfigurationError exception is raised if file is removed."""
        os.remove(self.authz_file)
        self.assertRaises(ConfigurationError, self.check_permission,
                          'WIKI_VIEW', 'änon', None, None)

    def test_parse_authz_empty(self):
        """Allow the file to be empty."""
        create_file(self.authz_file, '')
        authz_policy = AuthzPolicy(self.env)
        authz_policy.parse_authz()
        self.assertEqual([], authz_policy.authz.sections())

    def test_parse_authz_no_settings(self):
        """Allow the file to have no settings."""
        create_file(self.authz_file, """\
# [wiki:WikiStart]
# änon = WIKI_VIEW
# * =
""")
        authz_policy = AuthzPolicy(self.env)
        authz_policy.parse_authz()
        self.assertEqual([], authz_policy.authz.sections())

    def test_parse_authz_malformed_raises(self):
        """ConfigurationError should be raised if the file is malformed."""
        create_file(self.authz_file, """\
wiki:WikiStart]
änon = WIKI_VIEW
* =
""")
        authz_policy = AuthzPolicy(self.env)
        self.assertRaises(ConfigurationError, authz_policy.parse_authz)

#     def test_parse_authz_duplicated_sections_raises(self):
#         """ConfigurationError should be raised if the file has duplicate
#         sections."""
#         create_file(self.authz_file, """\
# [wiki:WikiStart]
# änon = WIKI_VIEW
#
# [wiki:WikiStart]
# änon = WIKI_VIEW
# """)
#         authz_policy = AuthzPolicy(self.env)
#         self.assertRaises(ConfigurationError, authz_policy.parse_authz)


def test_suite():
    suite = unittest.TestSuite()
    suite.addTest(unittest.makeSuite(AuthzPolicyTestCase))
    return suite


if __name__ == '__main__':
    unittest.main(defaultTest='test_suite')<|MERGE_RESOLUTION|>--- conflicted
+++ resolved
@@ -82,14 +82,9 @@
     def tearDown(self):
         self.env.reset_db_and_disk()
 
-<<<<<<< HEAD
-    def check_permission(self, action, user, resource, perm):
+    def check_permission(self, action, user, resource, perm=None):
         authz_policy = AuthzPolicy(self.env)
         return authz_policy.check_permission(action, user, resource, perm)
-=======
-    def check_permission(self, action, user, resource, perm=None):
-        return self.authz_policy.check_permission(action, user, resource, perm)
->>>>>>> 20925570
 
     def get_repository(self, reponame):
         params = {'id': 1, 'name': reponame}
