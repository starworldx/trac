# -*- coding: utf-8 -*-
#
# Copyright (C) 2014 Edgewall Software
# All rights reserved.
#
# This software is licensed as described in the file COPYING, which
# you should have received as part of this distribution. The terms
# are also available at http://trac.edgewall.org/wiki/TracLicense.
#
# This software consists of voluntary contributions made by many
# individuals. For the exact contribution history, see the revision
# history and logs, available at http://trac.edgewall.org/log/.

import io
import os
import sys
<<<<<<< HEAD
import shutil
=======
import tempfile
>>>>>>> 1b0c5d62
import unittest
from datetime import datetime, timedelta
from subprocess import PIPE

from trac.core import TracError
<<<<<<< HEAD
from trac.test import EnvironmentStub, MockRequest, locate, mkdtemp
from trac.tests.compat import rmtree
=======
from trac.test import EnvironmentStub, MockRequest, locate, rmtree
>>>>>>> 1b0c5d62
from trac.util import create_file
from trac.util.compat import Popen, close_fds
from trac.util.datefmt import to_timestamp, utc
from trac.util.text import to_utf8
from trac.versioncontrol.api import Changeset, DbRepositoryProvider, \
                                    InvalidRepository, Node, \
                                    NoSuchChangeset, NoSuchNode, \
                                    RepositoryManager
from trac.versioncontrol.web_ui.browser import BrowserModule
from trac.versioncontrol.web_ui.log import LogModule
from tracopt.versioncontrol.git.PyGIT import StorageFactory
from tracopt.versioncontrol.git.git_fs import GitCachedRepository, \
                                              GitRepository, \
                                              GitwebProjectsRepositoryProvider


class GitCommandMixin(object):

    git_bin = locate('git')

    def _git_commit(self, *args, **kwargs):
        env = kwargs.get('env') or os.environ.copy()
        if 'date' in kwargs:
            self._set_committer_date(env, kwargs.pop('date'))
        args = ('commit',) + args
        kwargs['env'] = env
        return self._git(*args, **kwargs)

    def _spawn_git(self, *args, **kwargs):
        args = map(to_utf8, (self.git_bin,) + args)
        kwargs.setdefault('stdin', PIPE)
        kwargs.setdefault('stdout', PIPE)
        kwargs.setdefault('stderr', PIPE)
        kwargs.setdefault('cwd', self.repos_path)
        return Popen(args, close_fds=close_fds, **kwargs)

    def _git(self, *args, **kwargs):
        with self._spawn_git(*args, **kwargs) as proc:
            stdout, stderr = proc.communicate()
        self.assertEqual(0, proc.returncode,
                         'git exits with %r, args %r, kwargs %r, stdout %r, '
                         'stderr %r' %
                         (proc.returncode, args, kwargs, stdout, stderr))
        return proc

    def _git_fast_import(self, data):
        if isinstance(data, unicode):
            data = data.encode('utf-8')
        with self._spawn_git('fast-import', stdin=PIPE) as proc:
            stdout, stderr = proc.communicate(input=data)
        self.assertEqual(0, proc.returncode,
                         'git exits with %r, stdout %r, stderr %r' %
                         (proc.returncode, stdout, stderr))

    def _git_date_format(self, dt):
        if dt.tzinfo is None:
            dt = dt.replace(tzinfo=utc)
        offset = dt.utcoffset()
        secs = offset.days * 3600 * 24 + offset.seconds
        hours, rem = divmod(abs(secs), 3600)
        return '%d %c%02d:%02d' % (to_timestamp(dt), '-' if secs < 0 else '+',
                                   hours, rem / 60)

    def _set_committer_date(self, env, dt):
        if not isinstance(dt, basestring):
            if dt.tzinfo is None:
                dt = dt.replace(tzinfo=utc)
            dt = self._git_date_format(dt)
        env['GIT_COMMITTER_DATE'] = dt
        env['GIT_AUTHOR_DATE'] = dt


class BaseTestCase(unittest.TestCase, GitCommandMixin):

    def setUp(self):
        self.env = EnvironmentStub()
        self.repos_path = mkdtemp()
        if self.git_bin:
            self.env.config.set('git', 'git_bin', self.git_bin)

    def tearDown(self):
        for repos in self._repomgr.get_real_repositories():
            repos.close()
        self._repomgr.reload_repositories()
        StorageFactory._clean()
        self.env.reset_db()
        if os.path.isdir(self.repos_path):
            rmtree(self.repos_path)

    @property
    def _repomgr(self):
        return RepositoryManager(self.env)

    @property
    def _dbrepoprov(self):
        return DbRepositoryProvider(self.env)

    def _add_repository(self, reponame='gitrepos', bare=False):
        path = self.repos_path \
               if bare else os.path.join(self.repos_path, '.git')
        self._dbrepoprov.add_repository(reponame, path, 'git')

    def _git_init(self, data=True, bare=False):
        if bare:
            self._git('init', '--bare')
        else:
            self._git('init')
        if not bare and data:
            self._git('config', 'user.name', 'Joe')
            self._git('config', 'user.email', 'joe@example.com')
            create_file(os.path.join(self.repos_path, '.gitignore'))
            self._git('add', '.gitignore')
            self._git_commit('-a', '-m', 'test',
                             date=datetime(2001, 1, 29, 16, 39, 56))


class SanityCheckingTestCase(BaseTestCase):

    def test_bare(self):
        self._git_init(bare=True)
        self._dbrepoprov.add_repository('gitrepos', self.repos_path, 'git')
        self._repomgr.get_repository('gitrepos')

    def test_non_bare(self):
        self._git_init(bare=False)
        self._dbrepoprov.add_repository('gitrepos.1',
                                        os.path.join(self.repos_path, '.git'),
                                        'git')
        self._repomgr.get_repository('gitrepos.1')
        self._dbrepoprov.add_repository('gitrepos.2', self.repos_path, 'git')
        self._repomgr.get_repository('gitrepos.2')

    def test_no_head_file(self):
        self._git_init(bare=True)
        os.unlink(os.path.join(self.repos_path, 'HEAD'))
        self._dbrepoprov.add_repository('gitrepos', self.repos_path, 'git')
        self.assertRaises(TracError, self._repomgr.get_repository, 'gitrepos')

    def test_no_objects_dir(self):
        self._git_init(bare=True)
        rmtree(os.path.join(self.repos_path, 'objects'))
        self._dbrepoprov.add_repository('gitrepos', self.repos_path, 'git')
        self.assertRaises(TracError, self._repomgr.get_repository, 'gitrepos')

    def test_no_refs_dir(self):
        self._git_init(bare=True)
        rmtree(os.path.join(self.repos_path, 'refs'))
        self._dbrepoprov.add_repository('gitrepos', self.repos_path, 'git')
        self.assertRaises(TracError, self._repomgr.get_repository, 'gitrepos')


class PersistentCacheTestCase(BaseTestCase):

    def test_persistent(self):
        self.env.config.set('git', 'persistent_cache', 'enabled')
        self._git_init()
        self._add_repository()
        youngest = self._repository.youngest_rev
        self._repomgr.reload_repositories()  # clear repository cache

        self._commit(datetime(2014, 1, 29, 16, 44, 54, 0, utc))
        self.assertEqual(youngest, self._repository.youngest_rev)
        self._repository.sync()
        self.assertNotEqual(youngest, self._repository.youngest_rev)

    def test_non_persistent(self):
        self.env.config.set('git', 'persistent_cache', 'disabled')
        self._git_init()
        self._add_repository()
        youngest = self._repository.youngest_rev
        self._repomgr.reload_repositories()  # clear repository cache

        self._commit(datetime(2014, 1, 29, 16, 44, 54, 0, utc))
        youngest_2 = self._repository.youngest_rev
        self.assertNotEqual(youngest, youngest_2)
        self._repository.sync()
        self.assertNotEqual(youngest, self._repository.youngest_rev)
        self.assertEqual(youngest_2, self._repository.youngest_rev)

    def _commit(self, date):
        gitignore = os.path.join(self.repos_path, '.gitignore')
        create_file(gitignore, date.isoformat())
        self._git_commit('-a', '-m', date.isoformat(), date=date)

    @property
    def _repository(self):
        return self._repomgr.get_repository('gitrepos')


class HistoryTimeRangeTestCase(BaseTestCase):

    def test_without_cache(self):
        self._test_timerange('disabled')

    def test_with_cache(self):
        self._test_timerange('enabled')

    def _test_timerange(self, cached_repository):
        self.env.config.set('git', 'cached_repository', cached_repository)

        self._git_init()
        filename = os.path.join(self.repos_path, '.gitignore')
        start = datetime(2000, 1, 1, 0, 0, 0, 0, utc)
        ts = datetime(2014, 2, 5, 15, 24, 6, 0, utc)
        for idx in xrange(3):
            create_file(filename, 'commit-%d.txt' % idx)
            self._git_commit('-a', '-m', 'commit %d' % idx, date=ts)
        self._add_repository()
        repos = self._repomgr.get_repository('gitrepos')
        repos.sync()

        revs = [repos.youngest_rev]
        while True:
            parents = repos.parent_revs(revs[-1])
            if not parents:
                break
            revs.extend(parents)
        self.assertEqual(4, len(revs))

        csets = list(repos.get_changesets(start, ts))
        self.assertEqual(1, len(csets))
        self.assertEqual(revs[-1], csets[0].rev)  # is oldest rev

        csets = list(repos.get_changesets(start, ts + timedelta(seconds=1)))
        self.assertEqual(revs, [cset.rev for cset in csets])


class GitNormalTestCase(BaseTestCase):

    def test_get_node(self):
        self.env.config.set('git', 'persistent_cache', 'false')
        self.env.config.set('git', 'cached_repository', 'false')

        self._git_init()
        self._add_repository()
        repos = self._repomgr.get_repository('gitrepos')
        rev = repos.youngest_rev
        self.assertIsNotNone(rev)
        self.assertEqual(40, len(rev))

        self.assertEqual(rev, repos.get_node('/').rev)
        self.assertEqual(rev, repos.get_node('/', rev[:7]).rev)
        self.assertEqual(rev, repos.get_node('/.gitignore').rev)
        self.assertEqual(rev, repos.get_node('/.gitignore', rev[:7]).rev)

        self.assertRaises(NoSuchNode, repos.get_node, '/non-existent')
        self.assertRaises(NoSuchNode, repos.get_node, '/non-existent', rev[:7])
        self.assertRaises(NoSuchNode, repos.get_node, '/non-existent', rev)
        self.assertRaises(NoSuchChangeset,
                          repos.get_node, '/', 'invalid-revision')
        self.assertRaises(NoSuchChangeset,
                          repos.get_node, '/.gitignore', 'invalid-revision')
        self.assertRaises(NoSuchChangeset,
                          repos.get_node, '/non-existent', 'invalid-revision')

        # git_fs doesn't support non-ANSI strings on Windows
        if os.name != 'nt':
            self._git('branch', u'tïckét10605', 'master')
            repos.sync()
            self.assertEqual(rev, repos.get_node('/', u'tïckét10605').rev)
            self.assertEqual(rev, repos.get_node('/.gitignore',
                                                 u'tïckét10605').rev)

    def _test_on_empty_repos(self, cached_repository):
        self.env.config.set('git', 'persistent_cache', 'false')
        self.env.config.set('git', 'cached_repository',
                            'true' if cached_repository else 'false')

        self._git_init(data=False, bare=True)
        self._add_repository(bare=True)
        repos = self._repomgr.get_repository('gitrepos')
        if cached_repository:
            # call sync() thrice with empty repository (#11851)
            for i in xrange(3):
                repos.sync()
                rows = self.env.db_query("SELECT value FROM repository "
                                         "WHERE id=%s AND name=%s",
                                         (repos.id, 'youngest_rev'))
                self.assertEqual('', rows[0][0])
        else:
            repos.sync()
        youngest_rev = repos.youngest_rev
        self.assertIsNone(youngest_rev)
        self.assertIsNone(repos.oldest_rev)
        self.assertIsNone(repos.normalize_rev(''))
        self.assertIsNone(repos.normalize_rev(None))
        self.assertIsNone(repos.display_rev(''))
        self.assertIsNone(repos.display_rev(None))
        self.assertIsNone(repos.short_rev(''))
        self.assertIsNone(repos.short_rev(None))

        node = repos.get_node('/', youngest_rev)
        self.assertEqual([], list(node.get_entries()))
        self.assertEqual([], list(node.get_history()))
        self.assertRaises(NoSuchNode, repos.get_node, '/path', youngest_rev)

        req = MockRequest(self.env, path_info='/browser/gitrepos')
        browser_mod = BrowserModule(self.env)
        self.assertTrue(browser_mod.match_request(req))
        rv = browser_mod.process_request(req)
        self.assertEqual('browser.html', rv[0])
        self.assertIsNone(rv[1]['rev'])

        req = MockRequest(self.env, path_info='/log/gitrepos')
        log_mod = LogModule(self.env)
        self.assertTrue(log_mod.match_request(req))
        rv = log_mod.process_request(req)
        self.assertEqual('revisionlog.html', rv[0])
        self.assertEqual([], rv[1]['items'])

    def test_on_empty_and_cached_repos(self):
        self._test_on_empty_repos(True)

    def test_on_empty_and_non_cached_repos(self):
        self._test_on_empty_repos(False)


class GitRepositoryTestCase(BaseTestCase):

    cached_repository = 'disabled'

    def setUp(self):
        BaseTestCase.setUp(self)
        self.env.config.set('git', 'cached_repository', self.cached_repository)

    def _create_merge_commit(self):
        for idx, branch in enumerate(('alpha', 'beta')):
            self._git('checkout', '-b', branch, 'master')
            for n in xrange(2):
                filename = 'file-%s-%d.txt' % (branch, n)
                create_file(os.path.join(self.repos_path, filename))
                self._git('add', filename)
                self._git_commit('-a', '-m', filename,
                                 date=datetime(2014, 2, 2, 17, 12,
                                               n * 2 + idx))
        self._git('checkout', 'alpha')
        self._git('merge', '-m', 'Merge branch "beta" to "alpha"', 'beta')

    def test_invalid_path_raises(self):
        self.assertRaises(InvalidRepository, GitRepository, self.env,
                          '/the/invalid/path', [], self.env.log)

    def test_repository_instance(self):
        self._git_init()
        self._add_repository('gitrepos')
        self.assertEqual(GitRepository,
                         type(self._repomgr.get_repository('gitrepos')))

    def test_reset_head(self):
        self._git_init()
        create_file(os.path.join(self.repos_path, 'file.txt'), 'text')
        self._git('add', 'file.txt')
        self._git_commit('-a', '-m', 'test',
                         date=datetime(2014, 2, 2, 17, 12, 18))
        self._add_repository('gitrepos')
        repos = self._repomgr.get_repository('gitrepos')
        repos.sync()
        youngest_rev = repos.youngest_rev
        entries = list(repos.get_node('').get_history())
        self.assertEqual(2, len(entries))
        self.assertEqual('', entries[0][0])
        self.assertEqual(Changeset.EDIT, entries[0][2])
        self.assertEqual('', entries[1][0])
        self.assertEqual(Changeset.ADD, entries[1][2])

        self._git('reset', '--hard', 'HEAD~')
        repos.sync()
        new_entries = list(repos.get_node('').get_history())
        self.assertEqual(1, len(new_entries))
        self.assertEqual(new_entries[0], entries[1])
        self.assertNotEqual(youngest_rev, repos.youngest_rev)

    def test_tags(self):
        self._git_init()
        self._add_repository('gitrepos')
        repos = self._repomgr.get_repository('gitrepos')
        repos.sync()
        self.assertEqual(['master'], self._get_quickjump_names(repos))
        self._git('tag', 'v1.0', 'master')  # add tag
        repos.sync()
        self.assertEqual(['master', 'v1.0'], self._get_quickjump_names(repos))
        self._git('tag', '-d', 'v1.0')  # delete tag
        repos.sync()
        self.assertEqual(['master'], self._get_quickjump_names(repos))

    def test_branchs(self):
        self._git_init()
        self._add_repository('gitrepos')
        repos = self._repomgr.get_repository('gitrepos')
        repos.sync()
        self.assertEqual(['master'], self._get_quickjump_names(repos))
        self._git('branch', 'alpha', 'master')  # add branch
        repos.sync()
        self.assertEqual(['master', 'alpha'], self._get_quickjump_names(repos))
        self._git('branch', '-m', 'alpha', 'beta')  # rename branch
        repos.sync()
        self.assertEqual(['master', 'beta'], self._get_quickjump_names(repos))
        self._git('branch', '-D', 'beta')  # delete branch
        repos.sync()
        self.assertEqual(['master'], self._get_quickjump_names(repos))

    def test_changeset_branches_tags(self):
        self._git_init()
        self._git('tag', '0.0.1', 'master')
        self._git('tag', '-m', 'Root commit', 'initial', 'master')
        self._git('branch', 'root', 'master')
        self._git('checkout', '-b', 'dev', 'master')
        self._git_commit('-m', 'Summary', '--allow-empty')
        self._git('tag', '0.1.0dev', 'dev')
        self._git('tag', '0.1.0a', 'dev')
        self._add_repository('gitrepos')
        repos = self._repomgr.get_repository('gitrepos')
        repos.sync()

        def get_branches(repos, rev):
            rev = repos.normalize_rev(rev)
            return list(repos.get_changeset(rev).get_branches())

        def get_tags(repos, rev):
            rev = repos.normalize_rev(rev)
            return list(repos.get_changeset(rev).get_tags())

        self.assertEqual([('dev', False), ('master', True), ('root', True)],
                         get_branches(repos, '0.0.1'))
        self.assertEqual([('dev', True)], get_branches(repos, '0.1.0dev'))
        self.assertEqual(['0.0.1', 'initial'], get_tags(repos, '0.0.1'))
        self.assertEqual(['0.0.1', 'initial'], get_tags(repos, 'initial'))
        self.assertEqual(['0.1.0a', '0.1.0dev'], get_tags(repos, '0.1.0dev'))

    def test_parent_child_revs(self):
        self._git_init()
        self._git('branch', 'initial')  # root commit
        self._create_merge_commit()
        self._git('branch', 'latest')

        self._add_repository('gitrepos')
        repos = self._repomgr.get_repository('gitrepos')
        repos.sync()

        rev = repos.normalize_rev('initial')
        children = repos.child_revs(rev)
        self.assertEqual(2, len(children), 'child_revs: %r' % children)
        parents = repos.parent_revs(rev)
        self.assertEqual(0, len(parents), 'parent_revs: %r' % parents)
        self.assertEqual(1, len(repos.child_revs(children[0])))
        self.assertEqual(1, len(repos.child_revs(children[1])))
        self.assertEqual([('.gitignore', Node.FILE, Changeset.ADD, None,
                           None)],
                         sorted(repos.get_changeset(rev).get_changes()))

        rev = repos.normalize_rev('latest')
        cset = repos.get_changeset(rev)
        children = repos.child_revs(rev)
        self.assertEqual(0, len(children), 'child_revs: %r' % children)
        parents = repos.parent_revs(rev)
        self.assertEqual(2, len(parents), 'parent_revs: %r' % parents)
        self.assertEqual(1, len(repos.parent_revs(parents[0])))
        self.assertEqual(1, len(repos.parent_revs(parents[1])))

        # check the differences against the first parent
        def fn_repos_changes(entry):
            old_node, new_node, kind, change = entry
            if old_node:
                old_path, old_rev = old_node.path, old_node.rev
            else:
                old_path, old_rev = None, None
            return new_node.path, kind, change, old_path, old_rev
        self.assertEqual(sorted(map(fn_repos_changes,
                                    repos.get_changes('/', parents[0], '/',
                                                      rev))),
                         sorted(cset.get_changes()))

    _data_annotations = """\
blob
mark :1
data 14
one
two
three

reset refs/heads/master
commit refs/heads/master
mark :2
author Joe <joe@example.com> 1467172510 +0000
committer Joe <joe@example.com> 1467172510 +0000
data 6
blame
M 100644 :1 test.txt

blob
mark :3
data 49
one
two
three
four
five
six
seven
eight
nine
ten

commit refs/heads/master
mark :4
author Joe <joe@example.com> 1467172511 +0000
committer Joe <joe@example.com> 1467172511 +0000
data 10
add lines
from :2
M 100644 :3 test.txt

blob
mark :5
data 40
one
two
3
four
five
6
seven
eight
9
ten

commit refs/heads/master
mark :6
author Joe <joe@example.com> 1467172512 +0000
committer Joe <joe@example.com> 1467172512 +0000
data 13
modify lines
from :4
M 100644 :5 test.txt

reset refs/heads/master
from :6

"""

    def test_get_annotations(self):
        self._git_init(data=False)
        self._git_fast_import(self._data_annotations)
        self._add_repository('gitrepos')
        repos = self._repomgr.get_repository('gitrepos')
        repos.sync()

        rev1 = 'a7efe353630d02139f255220d71b76fa68eb7132'  # root commit
        rev2 = 'f928d1b36b8bedf64bcf08667428fdcccf36b21b'
        rev3 = '279a097f111c7cb1ef0b9da39735188051fd4f69'  # HEAD

        self.assertEqual([rev1] * 3,
                         repos.get_node('test.txt', rev1).get_annotations())
        self.assertEqual([rev1] * 3 + [rev2] * 7,
                         repos.get_node('test.txt', rev2).get_annotations())

        expected = [rev1, rev1, rev3, rev2, rev2, rev3, rev2, rev2, rev3, rev2]
        self.assertEqual(expected,
                         repos.get_node('test.txt', rev3).get_annotations())
        self.assertEqual(expected,
                         repos.get_node('test.txt', 'HEAD').get_annotations())
        self.assertEqual(expected,
                         repos.get_node('test.txt').get_annotations())

    # *   79dff4ccf842f8e2d2da2ee3e7a2149df63b099b Merge branch 'A'
    # |\
    # | *   86387120095e9e43573bce61b9da70a8c5d1c1b9 Merge branch 'B' into A
    # | |\
    # | | * 64e12f96b6b3040cd9edc225734ab2b26a03758b Changed a1
    # | * | 67fdcf11e2d083b123b9a79be4fce0600f313f81 Changed a2
    # * | | 42fbe758709b2a65aba33e56b2f53cd126c190e3 Changed b2
    # | |/
    # |/|
    # * | 24d94dc08eb77438e4ead192b3f7d1c7bdf1a9e1 Changed b2
    # * | 998bf23843c8fd982bbc23f88ec33c4d08114557 Changed b1
    # |/
    # * c5b01c74e125aa034a1d4ae31dc16f1897a73779 First commit
    _data_iter_nodes = """\
blob
mark :1
data 2
a1
blob
mark :2
data 2
a2
blob
mark :3
data 2
b1
blob
mark :4
data 2
b2
reset refs/heads/A
commit refs/heads/A
mark :5
author Joe <joe@example.com> 1470744252 +0000
committer Joe <joe@example.com> 1470744252 +0000
data 13
First commit
M 100644 :1 A/a1.txt
M 100644 :2 A/a2.txt
M 100644 :3 B/b1.txt
M 100644 :4 B/b2.txt

blob
mark :6
data 4
b1-1
commit refs/heads/master
mark :7
author Joe <joe@example.com> 1470744253 +0000
committer Joe <joe@example.com> 1470744253 +0000
data 11
Changed b1
from :5
M 100644 :6 B/b1.txt

blob
mark :8
data 4
b2-1
commit refs/heads/master
mark :9
author Joe <joe@example.com> 1470744254 +0000
committer Joe <joe@example.com> 1470744254 +0000
data 11
Changed b2
from :7
M 100644 :8 B/b2.txt

blob
mark :10
data 4
b2-2
commit refs/heads/master
mark :11
author Joe <joe@example.com> 1470744255 +0000
committer Joe <joe@example.com> 1470744255 +0000
data 11
Changed b2
from :9
M 100644 :10 B/b2.txt

blob
mark :12
data 4
a2-1
commit refs/heads/A
mark :13
author Joe <joe@example.com> 1470744256 +0000
committer Joe <joe@example.com> 1470744256 +0000
data 11
Changed a2
from :5
M 100644 :12 A/a2.txt

blob
mark :14
data 4
a1-1
commit refs/heads/B
mark :15
author Joe <joe@example.com> 1470744257 +0000
committer Joe <joe@example.com> 1470744257 +0000
data 11
Changed a1
from :9
M 100644 :14 A/a1.txt

commit refs/heads/A
mark :16
author Joe <joe@example.com> 1470744258 +0000
committer Joe <joe@example.com> 1470744258 +0000
data 24
Merge branch 'B' into A
from :13
merge :15
M 100644 :14 A/a1.txt
M 100644 :6 B/b1.txt
M 100644 :8 B/b2.txt

commit refs/heads/master
mark :17
author Joe <joe@example.com> 1470744259 +0000
committer Joe <joe@example.com> 1470744259 +0000
data 17
Merge branch 'A'
from :11
merge :16
M 100644 :14 A/a1.txt
M 100644 :12 A/a2.txt

reset refs/heads/master
from :17

"""

    def test_iter_nodes(self):
        self._git_init(data=False)
        self._git_fast_import(self._data_iter_nodes)
        self._add_repository('gitrepos')
        repos = self._repomgr.get_repository('gitrepos')
        repos.sync()
        mod = BrowserModule(self.env)

        root_node = repos.get_node('')
        nodes = list(mod._iter_nodes(root_node))
        self.assertEqual(['79dff4ccf842f8e2d2da2ee3e7a2149df63b099b'] * 7,
                         [node.rev for node in nodes])
        self.assertEqual([
            ('79dff4ccf842f8e2d2da2ee3e7a2149df63b099b', ''),
            ('64e12f96b6b3040cd9edc225734ab2b26a03758b', 'A'),
            ('64e12f96b6b3040cd9edc225734ab2b26a03758b', 'A/a1.txt'),
            ('67fdcf11e2d083b123b9a79be4fce0600f313f81', 'A/a2.txt'),
            ('42fbe758709b2a65aba33e56b2f53cd126c190e3', 'B'),
            ('998bf23843c8fd982bbc23f88ec33c4d08114557', 'B/b1.txt'),
            ('42fbe758709b2a65aba33e56b2f53cd126c190e3', 'B/b2.txt'),
            ], [(node.created_rev, node.path) for node in nodes])

        root_node = repos.get_node('',
                                   '86387120095e9e43573bce61b9da70a8c5d1c1b9')
        nodes = list(mod._iter_nodes(root_node))
        self.assertEqual(['86387120095e9e43573bce61b9da70a8c5d1c1b9'] * 7,
                         [node.rev for node in nodes])
        self.assertEqual([
            ('86387120095e9e43573bce61b9da70a8c5d1c1b9', ''),
            ('64e12f96b6b3040cd9edc225734ab2b26a03758b', 'A'),
            ('64e12f96b6b3040cd9edc225734ab2b26a03758b', 'A/a1.txt'),
            ('67fdcf11e2d083b123b9a79be4fce0600f313f81', 'A/a2.txt'),
            ('24d94dc08eb77438e4ead192b3f7d1c7bdf1a9e1', 'B'),
            ('998bf23843c8fd982bbc23f88ec33c4d08114557', 'B/b1.txt'),
            ('24d94dc08eb77438e4ead192b3f7d1c7bdf1a9e1', 'B/b2.txt'),
            ], [(node.created_rev, node.path) for node in nodes])

        root_commit = 'c5b01c74e125aa034a1d4ae31dc16f1897a73779'
        root_node = repos.get_node('', root_commit)
        nodes = list(mod._iter_nodes(root_node))
        self.assertEqual([root_commit] * 7, [node.rev for node in nodes])
        self.assertEqual([
            (root_commit, ''),
            (root_commit, 'A'),
            (root_commit, 'A/a1.txt'),
            (root_commit, 'A/a2.txt'),
            (root_commit, 'B'),
            (root_commit, 'B/b1.txt'),
            (root_commit, 'B/b2.txt'),
            ], [(node.created_rev, node.path) for node in nodes])

    def test_colon_character_in_filename(self):
        self._git_init(data=False)
        self._git_fast_import(self._data_colon_character_in_filename)
        self._add_repository('gitrepos')
        repos = self._repomgr.get_repository('gitrepos')
        repos.sync()
        rev1 = '382e1e6b85ba20ce8a84af1a875eaa50b8e1e092'  # root commit
        rev2 = 'd8001832aad079f85a39a54a388a8b15fe31093d'
        ADD = Changeset.ADD
        MOVE = Changeset.MOVE
        FILE = Node.FILE

        cset = repos.get_changeset(rev1)
        self.assertEqual(set([('0100644',     FILE, ADD, None, None),
                              ('0100644.txt', FILE, ADD, None, None),
                              (':100644',     FILE, ADD, None, None),
                              (':100644.txt', FILE, ADD, None, None),
                              ('a100644',     FILE, ADD, None, None),
                              ('a100644.txt', FILE, ADD, None, None)
                             ]),
                         set(cset.get_changes()))

        cset = repos.get_changeset(rev2)
        self.assertEqual(set([(':100666', FILE, MOVE, ':100644', rev1)]),
                         set(cset.get_changes()))

    _data_colon_character_in_filename = """\
blob
mark :1
data 0

blob
mark :2
data 16
...............

reset refs/heads/master
commit refs/heads/master
mark :3
author Joe <joe@example.com> 1491387182 +0000
committer Joe <joe@example.com> 1491387182 +0000
data 9
(#12758)
M 100644 :1 0100644.txt
M 100644 :1 0100644
M 100644 :1 :100644.txt
M 100644 :2 :100644
M 100644 :1 a100644.txt
M 100644 :1 a100644

commit refs/heads/master
mark :4
author Joe <joe@example.com> 1491387183 +0000
committer Joe <joe@example.com> 1491387183 +0000
data 16
(#12758) rename
from :3
D :100644
M 100644 :2 :100666

reset refs/heads/master
from :4
"""

    def _get_quickjump_names(self, repos):
        return list(name for type, name, path, rev
                         in repos.get_quickjump_entries('HEAD'))


class GitCachedRepositoryTestCase(GitRepositoryTestCase):

    cached_repository = 'enabled'

    def test_repository_instance(self):
        self._git_init()
        self._add_repository('gitrepos')
        self.assertEqual(GitCachedRepository,
                         type(self._repomgr.get_repository('gitrepos')))

    def test_sync(self):
        self._git_init()
        for idx in xrange(3):
            filename = 'file%d.txt' % idx
            create_file(os.path.join(self.repos_path, filename))
            self._git('add', filename)
            self._git_commit('-a', '-m', filename,
                             date=datetime(2014, 2, 2, 17, 12, idx))
        self._add_repository('gitrepos')
        repos = self._repomgr.get_repository('gitrepos')
        revs = [entry[1] for entry in repos.repos.get_node('').get_history()]
        revs.reverse()
        revs2 = []
        def feedback(rev):
            revs2.append(rev)
        repos.sync(feedback=feedback)
        self.assertEqual(revs, revs2)
        self.assertEqual(4, len(revs2))

        revs2 = []
        def feedback_1(rev):
            revs2.append(rev)
            if len(revs2) == 2:
                raise StopSync
        def feedback_2(rev):
            revs2.append(rev)
        try:
            repos.sync(feedback=feedback_1, clean=True)
        except StopSync:
            self.assertEqual(revs[:2], revs2)
            repos.sync(feedback=feedback_2)  # restart sync
        self.assertEqual(revs, revs2)

    def test_sync_file_with_invalid_byte_sequence(self):
        self._git_init(data=False)
        self._git_fast_import("""\
blob
mark :1
data 0

reset refs/heads/master
commit refs/heads/master
mark :2
author Ryan Ollos <rjollos@edgewall.com> 1463639119 +0200
committer Ryan Ollos <rjollos@edgewall.com> 1463639119 +0200
data 9
(#12322)
M 100644 :1 "\312\326\267\347\307\331.txt"

reset refs/heads/master
from :2

""")
        self._add_repository('gitrepos')
        repos = self._repomgr.get_repository('gitrepos')

        revs = []
        def feedback(rev):
            revs.append(rev)
        repos.sync(feedback=feedback)

        changes = list(repos.repos.get_changeset(revs[0]).get_changes())
        self.assertEqual(1, len(changes))
        self.assertEqual(u'\ufffd\u05b7\ufffd\ufffd\ufffd.txt', changes[0][0])

    def test_sync_merge(self):
        self._git_init()
        self._create_merge_commit()

        self._add_repository('gitrepos')
        repos = self._repomgr.get_repository('gitrepos')
        youngest_rev = repos.repos.youngest_rev
        oldest_rev = repos.repos.oldest_rev

        revs = []
        def feedback(rev):
            revs.append(rev)
        repos.sync(feedback=feedback)
        self.assertEqual(6, len(revs))
        self.assertEqual(youngest_rev, revs[-1])
        self.assertEqual(oldest_rev, revs[0])

        revs2 = []
        def feedback_1(rev):
            revs2.append(rev)
            if len(revs2) == 3:
                raise StopSync
        def feedback_2(rev):
            revs2.append(rev)
        try:
            repos.sync(feedback=feedback_1, clean=True)
        except StopSync:
            self.assertEqual(revs[:3], revs2)
            repos.sync(feedback=feedback_2)  # restart sync
        self.assertEqual(revs, revs2)

    def test_sync_too_many_merges(self):
        data = self._generate_data_many_merges(100)
        self._git_init(data=False, bare=True)
        self._git_fast_import(data)
        self._add_repository('gitrepos', bare=True)
        repos = self._repomgr.get_repository('gitrepos')

        reclimit = sys.getrecursionlimit()
        try:
            sys.setrecursionlimit(80)
            repos.sync()
        finally:
            sys.setrecursionlimit(reclimit)

        rows = self.env.db_query("SELECT COUNT(*) FROM revision "
                                 "WHERE repos=%s", (repos.id,))
        self.assertEqual(202, rows[0][0])

    def _generate_data_many_merges(self, n, timestamp=1400000000):
        init = b"""\
blob
mark :1
data 0

reset refs/heads/dev
commit refs/heads/dev
mark :2
author Joe <joe@example.com> %(timestamp)d +0000
committer Joe <joe@example.com> %(timestamp)d +0000
data 5
root
M 100644 :1 .gitignore

commit refs/heads/master
mark :3
author Joe <joe@example.com> %(timestamp)d +0000
committer Joe <joe@example.com> %(timestamp)d +0000
data 7
master
from :2
M 100644 :1 master.txt

"""
        merge = b"""\
commit refs/heads/dev
mark :%(dev)d
author Joe <joe@example.com> %(timestamp)d +0000
committer Joe <joe@example.com> %(timestamp)d +0000
data 4
dev
from :2
M 100644 :1 dev%(dev)08d.txt

commit refs/heads/master
mark :%(merge)d
author Joe <joe@example.com> %(timestamp)d +0000
committer Joe <joe@example.com> %(timestamp)d +0000
data 19
Merge branch 'dev'
from :%(from)d
merge :%(dev)d
M 100644 :1 dev%(dev)08d.txt

"""
        data = io.BytesIO()
        data.write(init % {'timestamp': timestamp})
        for idx in xrange(n):
            data.write(merge % {'timestamp': timestamp,
                                'dev': 4 + idx * 2,
                                'merge': 5 + idx * 2,
                                'from': 3 + idx * 2})
        return data.getvalue()


class GitwebProjectsRepositoryProviderTestCase(unittest.TestCase):

    def setUp(self):
        self.env = EnvironmentStub()
        self.projects_base = mkdtemp()
        self.projects_list = os.path.join(self.projects_base, 'projects_list')
        with open(self.projects_list, 'w') as f:
            f.write("""
            repos1 user1
            repos2.git user+2+<user@example.com>

            repos3
            """)
        self.env.config.set('gitweb-repositories', 'projects_list',
                            self.projects_list)
        self.env.config.set('gitweb-repositories', 'projects_base',
                            self.projects_base)
        self.env.config.set('gitweb-repositories', 'projects_url',
                            'https://example.com/%s')

    def tearDown(self):
        self.env.shutdown()
        rmtree(self.projects_base)

    def test_project_list_path_not_found(self):
        """Warning is logged when projects_list file is not found, but
        exception is not raised.
        """
        os.remove(self.projects_list)
        provider = GitwebProjectsRepositoryProvider(self.env)
        repositories = list(provider.get_repositories())

        self.assertEqual([], repositories)

    def test_get_repositories(self):
        provider = GitwebProjectsRepositoryProvider(self.env)
        repositories = list(provider.get_repositories())

        self.assertEqual(3, len(repositories))
        self.assertEqual('repos1', repositories[0][0])
        self.assertEqual('git', repositories[0][1]['type'])
        self.assertEqual(os.path.join(self.projects_base, 'repos1'),
                         repositories[0][1]['dir'])
        self.assertEqual('https://example.com/repos1',
                         repositories[0][1]['url'])
        self.assertEqual('repos2', repositories[1][0])
        self.assertEqual('git', repositories[1][1]['type'])
        self.assertEqual(os.path.join(self.projects_base, 'repos2.git'),
                         repositories[1][1]['dir'])
        self.assertEqual('https://example.com/repos2',
                         repositories[1][1]['url'])
        self.assertEqual('repos3', repositories[2][0])
        self.assertEqual('git', repositories[2][1]['type'])
        self.assertEqual(os.path.join(self.projects_base, 'repos3'),
                         repositories[2][1]['dir'])
        self.assertEqual('https://example.com/repos3',
                         repositories[2][1]['url'])



class StopSync(Exception):
    pass


class GitConnectorTestCase(BaseTestCase):

    def _git_version_from_system_info(self):
        git_version = None
        for name, version in self.env.system_info:
            if name == 'GIT':
                git_version = version
        return git_version

    def test_get_system_info(self):
        self.assertIsNotNone(self._git_version_from_system_info())


def test_suite():
    suite = unittest.TestSuite()
    if GitCommandMixin.git_bin:
        suite.addTest(unittest.makeSuite(SanityCheckingTestCase))
        suite.addTest(unittest.makeSuite(PersistentCacheTestCase))
        suite.addTest(unittest.makeSuite(HistoryTimeRangeTestCase))
        suite.addTest(unittest.makeSuite(GitNormalTestCase))
        suite.addTest(unittest.makeSuite(GitRepositoryTestCase))
        suite.addTest(unittest.makeSuite(GitCachedRepositoryTestCase))
        suite.addTest(unittest.makeSuite(GitConnectorTestCase))
        suite.addTest(unittest.makeSuite(GitwebProjectsRepositoryProviderTestCase))
    else:
        print("SKIP: tracopt/versioncontrol/git/tests/git_fs.py (git cli "
              "binary, 'git', not found)")
    return suite


if __name__ == '__main__':
    unittest.main(defaultTest='test_suite')<|MERGE_RESOLUTION|>--- conflicted
+++ resolved
@@ -14,22 +14,12 @@
 import io
 import os
 import sys
-<<<<<<< HEAD
-import shutil
-=======
-import tempfile
->>>>>>> 1b0c5d62
 import unittest
 from datetime import datetime, timedelta
 from subprocess import PIPE
 
 from trac.core import TracError
-<<<<<<< HEAD
-from trac.test import EnvironmentStub, MockRequest, locate, mkdtemp
-from trac.tests.compat import rmtree
-=======
-from trac.test import EnvironmentStub, MockRequest, locate, rmtree
->>>>>>> 1b0c5d62
+from trac.test import EnvironmentStub, MockRequest, locate, mkdtemp, rmtree
 from trac.util import create_file
 from trac.util.compat import Popen, close_fds
 from trac.util.datefmt import to_timestamp, utc
